--- conflicted
+++ resolved
@@ -561,11 +561,7 @@
 
 if test "$upnp" = "true"; then
     AC_DEFINE(MINIUPNPC, 1, [Define to 1 if we are building with UPnP.])
-<<<<<<< HEAD
-    TOR_SEARCH_LIBRARY(libminiupnpc, $trylibminiupnpcdir, [-lminiupnpc -lws2_32 -liphlpapi],
-=======
     TOR_SEARCH_LIBRARY(libminiupnpc, $trylibminiupnpcdir, [-lminiupnpc $TOR_LIB_WS32 $TOR_LIB_IPHLPAPI],
->>>>>>> 850d8c9e
         [#include <miniupnpc/miniwget.h>
          #include <miniupnpc/miniupnpc.h>
          #include <miniupnpc/upnpcommands.h>],
