/* Copyright (c) 2001 Matej Pfajfar.
 * Copyright (c) 2001-2004, Roger Dingledine.
 * Copyright (c) 2004-2006, Roger Dingledine, Nick Mathewson.
 * Copyright (c) 2007-2017, The Tor Project, Inc. */
/* See LICENSE for licensing information */

/**
 * \file main.c
 * \brief Toplevel module. Handles signals, multiplexes between
 * connections, implements main loop, and drives scheduled events.
 *
 * For the main loop itself; see run_main_loop_once().  It invokes the rest of
 * Tor mostly through Libevent callbacks.  Libevent callbacks can happen when
 * a timer elapses, a signal is received, a socket is ready to read or write,
 * or an event is manually activated.
 *
 * Most events in Tor are driven from these callbacks:
 *  <ul>
 *   <li>conn_read_callback() and conn_write_callback() here, which are
 *     invoked when a socket is ready to read or write respectively.
 *   <li>signal_callback(), which handles incoming signals.
 *  </ul>
 * Other events are used for specific purposes, or for building more complex
 * control structures.  If you search for usage of tor_libevent_new(), you
 * will find all the events that we construct in Tor.
 *
 * Tor has numerous housekeeping operations that need to happen
 * regularly. They are handled in different ways:
 * <ul>
 *   <li>The most frequent operations are handled after every read or write
 *    event, at the end of connection_handle_read() and
 *    connection_handle_write().
 *
 *   <li>The next most frequent operations happen after each invocation of the
 *     main loop, in run_main_loop_once().
 *
 *   <li>Once per second, we run all of the operations listed in
 *     second_elapsed_callback(), and in its child, run_scheduled_events().
 *
 *   <li>Once-a-second operations are handled in second_elapsed_callback().
 *
 *   <li>More infrequent operations take place based on the periodic event
 *     driver in periodic.c .  These are stored in the periodic_events[]
 *     table.
 * </ul>
 *
 **/

#define MAIN_PRIVATE
#include "or.h"
#include "addressmap.h"
#include "backtrace.h"
#include "bridges.h"
#include "buffers.h"
#include "buffers_tls.h"
#include "channel.h"
#include "channeltls.h"
#include "channelpadding.h"
#include "circuitbuild.h"
#include "circuitlist.h"
#include "circuituse.h"
#include "command.h"
#include "compress.h"
#include "config.h"
#include "confparse.h"
#include "connection.h"
#include "connection_edge.h"
#include "connection_or.h"
#include "consdiffmgr.h"
#include "control.h"
#include "cpuworker.h"
#include "crypto_s2k.h"
#include "directory.h"
#include "dirserv.h"
#include "dirvote.h"
#include "dns.h"
#include "dnsserv.h"
#include "dos.h"
#include "entrynodes.h"
#include "geoip.h"
#include "hibernate.h"
#include "hs_cache.h"
#include "hs_circuitmap.h"
#include "hs_client.h"
#include "keypin.h"
#include "main.h"
#include "microdesc.h"
#include "networkstatus.h"
#include "nodelist.h"
#include "ntmain.h"
#include "onion.h"
#include "periodic.h"
#include "policies.h"
#include "protover.h"
#include "transports.h"
#include "relay.h"
#include "rendclient.h"
#include "rendcommon.h"
#include "rendservice.h"
#include "rephist.h"
#include "router.h"
#include "routerkeys.h"
#include "routerlist.h"
#include "routerparse.h"
#include "scheduler.h"
#include "shared_random.h"
#include "statefile.h"
#include "status.h"
#include "tor_api.h"
#include "tor_api_internal.h"
#include "util_process.h"
#include "ext_orport.h"
#ifdef USE_DMALLOC
#include <dmalloc.h>
#endif
#include "memarea.h"
#include "sandbox.h"

#include <event2/event.h>

#ifdef HAVE_SYSTEMD
#   if defined(__COVERITY__) && !defined(__INCLUDE_LEVEL__)
/* Systemd's use of gcc's __INCLUDE_LEVEL__ extension macro appears to confuse
 * Coverity. Here's a kludge to unconfuse it.
 */
#   define __INCLUDE_LEVEL__ 2
#endif /* defined(__COVERITY__) && !defined(__INCLUDE_LEVEL__) */
#include <systemd/sd-daemon.h>
#endif /* defined(HAVE_SYSTEMD) */

void evdns_shutdown(int);

#ifdef HAVE_RUST
// helper function defined in Rust to output a log message indicating if tor is
// running with Rust enabled. See src/rust/tor_util
char *rust_welcome_string(void);
#endif

/********* PROTOTYPES **********/

static void dumpmemusage(int severity);
static void dumpstats(int severity); /* log stats */
static void conn_read_callback(evutil_socket_t fd, short event, void *_conn);
static void conn_write_callback(evutil_socket_t fd, short event, void *_conn);
static void second_elapsed_callback(periodic_timer_t *timer, void *args);
static int conn_close_if_marked(int i);
static void connection_start_reading_from_linked_conn(connection_t *conn);
static int connection_should_read_from_linked_conn(connection_t *conn);
static int run_main_loop_until_done(void);
static void process_signal(int sig);
static void shutdown_did_not_work_callback(evutil_socket_t fd, short event,
                                           void *arg) ATTR_NORETURN;

/********* START VARIABLES **********/
int global_read_bucket; /**< Max number of bytes I can read this second. */
int global_write_bucket; /**< Max number of bytes I can write this second. */

/** Max number of relayed (bandwidth class 1) bytes I can read this second. */
int global_relayed_read_bucket;
/** Max number of relayed (bandwidth class 1) bytes I can write this second. */
int global_relayed_write_bucket;
/** What was the read bucket before the last second_elapsed_callback() call?
 * (used to determine how many bytes we've read). */
static int stats_prev_global_read_bucket;
/** What was the write bucket before the last second_elapsed_callback() call?
 * (used to determine how many bytes we've written). */
static int stats_prev_global_write_bucket;

/* DOCDOC stats_prev_n_read */
static uint64_t stats_prev_n_read = 0;
/* DOCDOC stats_prev_n_written */
static uint64_t stats_prev_n_written = 0;

/* XXX we might want to keep stats about global_relayed_*_bucket too. Or not.*/
/** How many bytes have we read since we started the process? */
static uint64_t stats_n_bytes_read = 0;
/** How many bytes have we written since we started the process? */
static uint64_t stats_n_bytes_written = 0;
/** What time did this process start up? */
time_t time_of_process_start = 0;
/** How many seconds have we been running? */
static long stats_n_seconds_working = 0;
/** How many times have we returned from the main loop successfully? */
static uint64_t stats_n_main_loop_successes = 0;
/** How many times have we received an error from the main loop? */
static uint64_t stats_n_main_loop_errors = 0;
/** How many times have we returned from the main loop with no events. */
static uint64_t stats_n_main_loop_idle = 0;

/** How often will we honor SIGNEWNYM requests? */
#define MAX_SIGNEWNYM_RATE 10
/** When did we last process a SIGNEWNYM request? */
static time_t time_of_last_signewnym = 0;
/** Is there a signewnym request we're currently waiting to handle? */
static int signewnym_is_pending = 0;
/** How many times have we called newnym? */
static unsigned newnym_epoch = 0;

/** Smartlist of all open connections. */
STATIC smartlist_t *connection_array = NULL;
/** List of connections that have been marked for close and need to be freed
 * and removed from connection_array. */
static smartlist_t *closeable_connection_lst = NULL;
/** List of linked connections that are currently reading data into their
 * inbuf from their partner's outbuf. */
static smartlist_t *active_linked_connection_lst = NULL;
/** Flag: Set to true iff we entered the current libevent main loop via
 * <b>loop_once</b>. If so, there's no need to trigger a loopexit in order
 * to handle linked connections. */
static int called_loop_once = 0;
/** Flag: if true, it's time to shut down, so the main loop should exit as
 * soon as possible.
 */
static int main_loop_should_exit = 0;
/** The return value that the main loop should yield when it exits, if
 * main_loop_should_exit is true.
 */
static int main_loop_exit_value = 0;

/** We set this to 1 when we've opened a circuit, so we can print a log
 * entry to inform the user that Tor is working.  We set it to 0 when
 * we think the fact that we once opened a circuit doesn't mean we can do so
 * any longer (a big time jump happened, when we notice our directory is
 * heinously out-of-date, etc.
 */
static int can_complete_circuits = 0;

/** How often do we check for router descriptors that we should download
 * when we have too little directory info? */
#define GREEDY_DESCRIPTOR_RETRY_INTERVAL (10)
/** How often do we check for router descriptors that we should download
 * when we have enough directory info? */
#define LAZY_DESCRIPTOR_RETRY_INTERVAL (60)

/** Decides our behavior when no logs are configured/before any
 * logs have been configured.  For 0, we log notice to stdout as normal.
 * For 1, we log warnings only.  For 2, we log nothing.
 */
int quiet_level = 0;

/********* END VARIABLES ************/

/****************************************************************************
 *
 * This section contains accessors and other methods on the connection_array
 * variables (which are global within this file and unavailable outside it).
 *
 ****************************************************************************/

/** Return 1 if we have successfully built a circuit, and nothing has changed
 * to make us think that maybe we can't.
 */
int
have_completed_a_circuit(void)
{
  return can_complete_circuits;
}

/** Note that we have successfully built a circuit, so that reachability
 * testing and introduction points and so on may be attempted. */
void
note_that_we_completed_a_circuit(void)
{
  can_complete_circuits = 1;
}

/** Note that something has happened (like a clock jump, or DisableNetwork) to
 * make us think that maybe we can't complete circuits. */
void
note_that_we_maybe_cant_complete_circuits(void)
{
  can_complete_circuits = 0;
}

/** Add <b>conn</b> to the array of connections that we can poll on.  The
 * connection's socket must be set; the connection starts out
 * non-reading and non-writing.
 */
int
connection_add_impl(connection_t *conn, int is_connecting)
{
  tor_assert(conn);
  tor_assert(SOCKET_OK(conn->s) ||
             conn->linked ||
             (conn->type == CONN_TYPE_AP &&
              TO_EDGE_CONN(conn)->is_dns_request));

  tor_assert(conn->conn_array_index == -1); /* can only connection_add once */
  conn->conn_array_index = smartlist_len(connection_array);
  smartlist_add(connection_array, conn);

  (void) is_connecting;

  if (SOCKET_OK(conn->s) || conn->linked) {
    conn->read_event = tor_event_new(tor_libevent_get_base(),
         conn->s, EV_READ|EV_PERSIST, conn_read_callback, conn);
    conn->write_event = tor_event_new(tor_libevent_get_base(),
         conn->s, EV_WRITE|EV_PERSIST, conn_write_callback, conn);
    /* XXXX CHECK FOR NULL RETURN! */
  }

  log_debug(LD_NET,"new conn type %s, socket %d, address %s, n_conns %d.",
            conn_type_to_string(conn->type), (int)conn->s, conn->address,
            smartlist_len(connection_array));

  return 0;
}

/** Tell libevent that we don't care about <b>conn</b> any more. */
void
connection_unregister_events(connection_t *conn)
{
  if (conn->read_event) {
    if (event_del(conn->read_event))
      log_warn(LD_BUG, "Error removing read event for %d", (int)conn->s);
    tor_free(conn->read_event);
  }
  if (conn->write_event) {
    if (event_del(conn->write_event))
      log_warn(LD_BUG, "Error removing write event for %d", (int)conn->s);
    tor_free(conn->write_event);
  }
  if (conn->type == CONN_TYPE_AP_DNS_LISTENER) {
    dnsserv_close_listener(conn);
  }
}

/** Remove the connection from the global list, and remove the
 * corresponding poll entry.  Calling this function will shift the last
 * connection (if any) into the position occupied by conn.
 */
int
connection_remove(connection_t *conn)
{
  int current_index;
  connection_t *tmp;

  tor_assert(conn);

  log_debug(LD_NET,"removing socket %d (type %s), n_conns now %d",
            (int)conn->s, conn_type_to_string(conn->type),
            smartlist_len(connection_array));

  if (conn->type == CONN_TYPE_AP && conn->socket_family == AF_UNIX) {
    log_info(LD_NET, "Closing SOCKS Unix socket connection");
  }

  control_event_conn_bandwidth(conn);

  tor_assert(conn->conn_array_index >= 0);
  current_index = conn->conn_array_index;
  connection_unregister_events(conn); /* This is redundant, but cheap. */
  if (current_index == smartlist_len(connection_array)-1) { /* at the end */
    smartlist_del(connection_array, current_index);
    return 0;
  }

  /* replace this one with the one at the end */
  smartlist_del(connection_array, current_index);
  tmp = smartlist_get(connection_array, current_index);
  tmp->conn_array_index = current_index;

  return 0;
}

/** If <b>conn</b> is an edge conn, remove it from the list
 * of conn's on this circuit. If it's not on an edge,
 * flush and send destroys for all circuits on this conn.
 *
 * Remove it from connection_array (if applicable) and
 * from closeable_connection_list.
 *
 * Then free it.
 */
static void
connection_unlink(connection_t *conn)
{
  connection_about_to_close_connection(conn);
  if (conn->conn_array_index >= 0) {
    connection_remove(conn);
  }
  if (conn->linked_conn) {
    conn->linked_conn->linked_conn = NULL;
    if (! conn->linked_conn->marked_for_close &&
        conn->linked_conn->reading_from_linked_conn)
      connection_start_reading(conn->linked_conn);
    conn->linked_conn = NULL;
  }
  smartlist_remove(closeable_connection_lst, conn);
  smartlist_remove(active_linked_connection_lst, conn);
  if (conn->type == CONN_TYPE_EXIT) {
    assert_connection_edge_not_dns_pending(TO_EDGE_CONN(conn));
  }
  if (conn->type == CONN_TYPE_OR) {
    if (!tor_digest_is_zero(TO_OR_CONN(conn)->identity_digest))
      connection_or_clear_identity(TO_OR_CONN(conn));
    /* connection_unlink() can only get called if the connection
     * was already on the closeable list, and it got there by
     * connection_mark_for_close(), which was called from
     * connection_or_close_normally() or
     * connection_or_close_for_error(), so the channel should
     * already be in CHANNEL_STATE_CLOSING, and then the
     * connection_about_to_close_connection() goes to
     * connection_or_about_to_close(), which calls channel_closed()
     * to notify the channel_t layer, and closed the channel, so
     * nothing more to do here to deal with the channel associated
     * with an orconn.
     */
  }
  connection_free(conn);
}

/** Initialize the global connection list, closeable connection list,
 * and active connection list. */
STATIC void
init_connection_lists(void)
{
  if (!connection_array)
    connection_array = smartlist_new();
  if (!closeable_connection_lst)
    closeable_connection_lst = smartlist_new();
  if (!active_linked_connection_lst)
    active_linked_connection_lst = smartlist_new();
}

/** Schedule <b>conn</b> to be closed. **/
void
add_connection_to_closeable_list(connection_t *conn)
{
  tor_assert(!smartlist_contains(closeable_connection_lst, conn));
  tor_assert(conn->marked_for_close);
  assert_connection_ok(conn, time(NULL));
  smartlist_add(closeable_connection_lst, conn);
}

/** Return 1 if conn is on the closeable list, else return 0. */
int
connection_is_on_closeable_list(connection_t *conn)
{
  return smartlist_contains(closeable_connection_lst, conn);
}

/** Return true iff conn is in the current poll array. */
int
connection_in_array(connection_t *conn)
{
  return smartlist_contains(connection_array, conn);
}

/** Set <b>*array</b> to an array of all connections. <b>*array</b> must not
 * be modified.
 */
MOCK_IMPL(smartlist_t *,
get_connection_array, (void))
{
  if (!connection_array)
    connection_array = smartlist_new();
  return connection_array;
}

/** Provides the traffic read and written over the life of the process. */

MOCK_IMPL(uint64_t,
get_bytes_read,(void))
{
  return stats_n_bytes_read;
}

/* DOCDOC get_bytes_written */
MOCK_IMPL(uint64_t,
get_bytes_written,(void))
{
  return stats_n_bytes_written;
}

/** Set the event mask on <b>conn</b> to <b>events</b>.  (The event
 * mask is a bitmask whose bits are READ_EVENT and WRITE_EVENT)
 */
void
connection_watch_events(connection_t *conn, watchable_events_t events)
{
  if (events & READ_EVENT)
    connection_start_reading(conn);
  else
    connection_stop_reading(conn);

  if (events & WRITE_EVENT)
    connection_start_writing(conn);
  else
    connection_stop_writing(conn);
}

/** Return true iff <b>conn</b> is listening for read events. */
int
connection_is_reading(connection_t *conn)
{
  tor_assert(conn);

  return conn->reading_from_linked_conn ||
    (conn->read_event && event_pending(conn->read_event, EV_READ, NULL));
}

/** Reset our main loop counters. */
void
reset_main_loop_counters(void)
{
  stats_n_main_loop_successes = 0;
  stats_n_main_loop_errors = 0;
  stats_n_main_loop_idle = 0;
}

/** Increment the main loop success counter. */
static void
increment_main_loop_success_count(void)
{
  ++stats_n_main_loop_successes;
}

/** Get the main loop success counter. */
uint64_t
get_main_loop_success_count(void)
{
  return stats_n_main_loop_successes;
}

/** Increment the main loop error counter. */
static void
increment_main_loop_error_count(void)
{
  ++stats_n_main_loop_errors;
}

/** Get the main loop error counter. */
uint64_t
get_main_loop_error_count(void)
{
  return stats_n_main_loop_errors;
}

/** Increment the main loop idle counter. */
static void
increment_main_loop_idle_count(void)
{
  ++stats_n_main_loop_idle;
}

/** Get the main loop idle counter. */
uint64_t
get_main_loop_idle_count(void)
{
  return stats_n_main_loop_idle;
}

/** Check whether <b>conn</b> is correct in having (or not having) a
 * read/write event (passed in <b>ev</b>). On success, return 0. On failure,
 * log a warning and return -1. */
static int
connection_check_event(connection_t *conn, struct event *ev)
{
  int bad;

  if (conn->type == CONN_TYPE_AP && TO_EDGE_CONN(conn)->is_dns_request) {
    /* DNS requests which we launch through the dnsserv.c module do not have
     * any underlying socket or any underlying linked connection, so they
     * shouldn't have any attached events either.
     */
    bad = ev != NULL;
  } else {
    /* Everything else should have an underlying socket, or a linked
     * connection (which is also tracked with a read_event/write_event pair).
     */
    bad = ev == NULL;
  }

  if (bad) {
    log_warn(LD_BUG, "Event missing on connection %p [%s;%s]. "
             "socket=%d. linked=%d. "
             "is_dns_request=%d. Marked_for_close=%s:%d",
             conn,
             conn_type_to_string(conn->type),
             conn_state_to_string(conn->type, conn->state),
             (int)conn->s, (int)conn->linked,
             (conn->type == CONN_TYPE_AP &&
                               TO_EDGE_CONN(conn)->is_dns_request),
             conn->marked_for_close_file ? conn->marked_for_close_file : "-",
             conn->marked_for_close
             );
    log_backtrace(LOG_WARN, LD_BUG, "Backtrace attached.");
    return -1;
  }
  return 0;
}

/** Tell the main loop to stop notifying <b>conn</b> of any read events. */
MOCK_IMPL(void,
connection_stop_reading,(connection_t *conn))
{
  tor_assert(conn);

  if (connection_check_event(conn, conn->read_event) < 0) {
    return;
  }

  if (conn->linked) {
    conn->reading_from_linked_conn = 0;
    connection_stop_reading_from_linked_conn(conn);
  } else {
    if (event_del(conn->read_event))
      log_warn(LD_NET, "Error from libevent setting read event state for %d "
               "to unwatched: %s",
               (int)conn->s,
               tor_socket_strerror(tor_socket_errno(conn->s)));
  }
}

/** Tell the main loop to start notifying <b>conn</b> of any read events. */
MOCK_IMPL(void,
connection_start_reading,(connection_t *conn))
{
  tor_assert(conn);

  if (connection_check_event(conn, conn->read_event) < 0) {
    return;
  }

  if (conn->linked) {
    conn->reading_from_linked_conn = 1;
    if (connection_should_read_from_linked_conn(conn))
      connection_start_reading_from_linked_conn(conn);
  } else {
    if (event_add(conn->read_event, NULL))
      log_warn(LD_NET, "Error from libevent setting read event state for %d "
               "to watched: %s",
               (int)conn->s,
               tor_socket_strerror(tor_socket_errno(conn->s)));
  }
}

/** Return true iff <b>conn</b> is listening for write events. */
int
connection_is_writing(connection_t *conn)
{
  tor_assert(conn);

  return conn->writing_to_linked_conn ||
    (conn->write_event && event_pending(conn->write_event, EV_WRITE, NULL));
}

/** Tell the main loop to stop notifying <b>conn</b> of any write events. */
MOCK_IMPL(void,
connection_stop_writing,(connection_t *conn))
{
  tor_assert(conn);

  if (connection_check_event(conn, conn->write_event) < 0) {
    return;
  }

  if (conn->linked) {
    conn->writing_to_linked_conn = 0;
    if (conn->linked_conn)
      connection_stop_reading_from_linked_conn(conn->linked_conn);
  } else {
    if (event_del(conn->write_event))
      log_warn(LD_NET, "Error from libevent setting write event state for %d "
               "to unwatched: %s",
               (int)conn->s,
               tor_socket_strerror(tor_socket_errno(conn->s)));
  }
}

/** Tell the main loop to start notifying <b>conn</b> of any write events. */
MOCK_IMPL(void,
connection_start_writing,(connection_t *conn))
{
  tor_assert(conn);

  if (connection_check_event(conn, conn->write_event) < 0) {
    return;
  }

  if (conn->linked) {
    conn->writing_to_linked_conn = 1;
    if (conn->linked_conn &&
        connection_should_read_from_linked_conn(conn->linked_conn))
      connection_start_reading_from_linked_conn(conn->linked_conn);
  } else {
    if (event_add(conn->write_event, NULL))
      log_warn(LD_NET, "Error from libevent setting write event state for %d "
               "to watched: %s",
               (int)conn->s,
               tor_socket_strerror(tor_socket_errno(conn->s)));
  }
}

/** Return true iff <b>conn</b> is linked conn, and reading from the conn
 * linked to it would be good and feasible.  (Reading is "feasible" if the
 * other conn exists and has data in its outbuf, and is "good" if we have our
 * reading_from_linked_conn flag set and the other conn has its
 * writing_to_linked_conn flag set.)*/
static int
connection_should_read_from_linked_conn(connection_t *conn)
{
  if (conn->linked && conn->reading_from_linked_conn) {
    if (! conn->linked_conn ||
        (conn->linked_conn->writing_to_linked_conn &&
         buf_datalen(conn->linked_conn->outbuf)))
      return 1;
  }
  return 0;
}

/** If we called event_base_loop() and told it to never stop until it
 * runs out of events, now we've changed our mind: tell it we want it to
 * exit once the current round of callbacks is done, so that we can
 * run external code, and then return to the main loop. */
void
tell_event_loop_to_run_external_code(void)
{
  if (!called_loop_once) {
    struct timeval tv = { 0, 0 };
    tor_event_base_loopexit(tor_libevent_get_base(), &tv);
    called_loop_once = 1; /* hack to avoid adding more exit events */
  }
}

/** Event to run 'shutdown did not work callback'. */
static struct event *shutdown_did_not_work_event = NULL;

/** Failsafe measure that should never actually be necessary: If
 * tor_shutdown_event_loop_and_exit() somehow doesn't successfully exit the
 * event loop, then this callback will kill Tor with an assertion failure
 * seconds later
 */
static void
shutdown_did_not_work_callback(evutil_socket_t fd, short event, void *arg)
{
  // LCOV_EXCL_START
  (void) fd;
  (void) event;
  (void) arg;
  tor_assert_unreached();
  // LCOV_EXCL_STOP
}

#ifdef ENABLE_RESTART_DEBUGGING
static struct event *tor_shutdown_event_loop_for_restart_event = NULL;
static void
tor_shutdown_event_loop_for_restart_cb(
                      evutil_socket_t fd, short event, void *arg)
{
  (void)fd;
  (void)event;
  (void)arg;
  tor_event_free(tor_shutdown_event_loop_for_restart_event);
  tor_shutdown_event_loop_and_exit(0);
}
#endif

/**
 * After finishing the current callback (if any), shut down the main loop,
 * clean up the process, and exit with <b>exitcode</b>.
 */
void
tor_shutdown_event_loop_and_exit(int exitcode)
{
  if (main_loop_should_exit)
    return; /* Ignore multiple calls to this function. */

  main_loop_should_exit = 1;
  main_loop_exit_value = exitcode;

  /* Die with an assertion failure in ten seconds, if for some reason we don't
   * exit normally. */
  /* XXXX We should consider this code if it's never used. */
  struct timeval ten_seconds = { 10, 0 };
  shutdown_did_not_work_event = tor_evtimer_new(
                  tor_libevent_get_base(),
                  shutdown_did_not_work_callback, NULL);
  event_add(shutdown_did_not_work_event, &ten_seconds);

  /* Unlike loopexit, loopbreak prevents other callbacks from running. */
  tor_event_base_loopbreak(tor_libevent_get_base());
}

/** Return true iff tor_shutdown_event_loop_and_exit() has been called. */
int
tor_event_loop_shutdown_is_pending(void)
{
  return main_loop_should_exit;
}

/** Helper: Tell the main loop to begin reading bytes into <b>conn</b> from
 * its linked connection, if it is not doing so already.  Called by
 * connection_start_reading and connection_start_writing as appropriate. */
static void
connection_start_reading_from_linked_conn(connection_t *conn)
{
  tor_assert(conn);
  tor_assert(conn->linked == 1);

  if (!conn->active_on_link) {
    conn->active_on_link = 1;
    smartlist_add(active_linked_connection_lst, conn);
    /* make sure that the event_base_loop() function exits at
     * the end of its run through the current connections, so we can
     * activate read events for linked connections. */
    tell_event_loop_to_run_external_code();
  } else {
    tor_assert(smartlist_contains(active_linked_connection_lst, conn));
  }
}

/** Tell the main loop to stop reading bytes into <b>conn</b> from its linked
 * connection, if is currently doing so.  Called by connection_stop_reading,
 * connection_stop_writing, and connection_read. */
void
connection_stop_reading_from_linked_conn(connection_t *conn)
{
  tor_assert(conn);
  tor_assert(conn->linked == 1);

  if (conn->active_on_link) {
    conn->active_on_link = 0;
    /* FFFF We could keep an index here so we can smartlist_del
     * cleanly.  On the other hand, this doesn't show up on profiles,
     * so let's leave it alone for now. */
    smartlist_remove(active_linked_connection_lst, conn);
  } else {
    tor_assert(!smartlist_contains(active_linked_connection_lst, conn));
  }
}

/** Close all connections that have been scheduled to get closed. */
STATIC void
close_closeable_connections(void)
{
  int i;
  for (i = 0; i < smartlist_len(closeable_connection_lst); ) {
    connection_t *conn = smartlist_get(closeable_connection_lst, i);
    if (conn->conn_array_index < 0) {
      connection_unlink(conn); /* blow it away right now */
    } else {
      if (!conn_close_if_marked(conn->conn_array_index))
        ++i;
    }
  }
}

/** Count moribund connections for the OOS handler */
MOCK_IMPL(int,
connection_count_moribund, (void))
{
  int moribund = 0;

  /*
   * Count things we'll try to kill when close_closeable_connections()
   * runs next.
   */
  SMARTLIST_FOREACH_BEGIN(closeable_connection_lst, connection_t *, conn) {
    if (SOCKET_OK(conn->s) && connection_is_moribund(conn)) ++moribund;
  } SMARTLIST_FOREACH_END(conn);

  return moribund;
}

/** Libevent callback: this gets invoked when (connection_t*)<b>conn</b> has
 * some data to read. */
static void
conn_read_callback(evutil_socket_t fd, short event, void *_conn)
{
  connection_t *conn = _conn;
  (void)fd;
  (void)event;

  log_debug(LD_NET,"socket %d wants to read.",(int)conn->s);

  /* assert_connection_ok(conn, time(NULL)); */

  if (connection_handle_read(conn) < 0) {
    if (!conn->marked_for_close) {
#ifndef _WIN32
      log_warn(LD_BUG,"Unhandled error on read for %s connection "
               "(fd %d); removing",
               conn_type_to_string(conn->type), (int)conn->s);
      tor_fragile_assert();
#endif /* !defined(_WIN32) */
      if (CONN_IS_EDGE(conn))
        connection_edge_end_errno(TO_EDGE_CONN(conn));
      connection_mark_for_close(conn);
    }
  }
  assert_connection_ok(conn, time(NULL));

  if (smartlist_len(closeable_connection_lst))
    close_closeable_connections();
}

/** Libevent callback: this gets invoked when (connection_t*)<b>conn</b> has
 * some data to write. */
static void
conn_write_callback(evutil_socket_t fd, short events, void *_conn)
{
  connection_t *conn = _conn;
  (void)fd;
  (void)events;

  LOG_FN_CONN(conn, (LOG_DEBUG, LD_NET, "socket %d wants to write.",
                     (int)conn->s));

  /* assert_connection_ok(conn, time(NULL)); */

  if (connection_handle_write(conn, 0) < 0) {
    if (!conn->marked_for_close) {
      /* this connection is broken. remove it. */
      log_fn(LOG_WARN,LD_BUG,
             "unhandled error on write for %s connection (fd %d); removing",
             conn_type_to_string(conn->type), (int)conn->s);
      tor_fragile_assert();
      if (CONN_IS_EDGE(conn)) {
        /* otherwise we cry wolf about duplicate close */
        edge_connection_t *edge_conn = TO_EDGE_CONN(conn);
        if (!edge_conn->end_reason)
          edge_conn->end_reason = END_STREAM_REASON_INTERNAL;
        edge_conn->edge_has_sent_end = 1;
      }
      connection_close_immediate(conn); /* So we don't try to flush. */
      connection_mark_for_close(conn);
    }
  }
  assert_connection_ok(conn, time(NULL));

  if (smartlist_len(closeable_connection_lst))
    close_closeable_connections();
}

/** If the connection at connection_array[i] is marked for close, then:
 *    - If it has data that it wants to flush, try to flush it.
 *    - If it _still_ has data to flush, and conn->hold_open_until_flushed is
 *      true, then leave the connection open and return.
 *    - Otherwise, remove the connection from connection_array and from
 *      all other lists, close it, and free it.
 * Returns 1 if the connection was closed, 0 otherwise.
 */
static int
conn_close_if_marked(int i)
{
  connection_t *conn;
  int retval;
  time_t now;

  conn = smartlist_get(connection_array, i);
  if (!conn->marked_for_close)
    return 0; /* nothing to see here, move along */
  now = time(NULL);
  assert_connection_ok(conn, now);
  /* assert_all_pending_dns_resolves_ok(); */

  log_debug(LD_NET,"Cleaning up connection (fd "TOR_SOCKET_T_FORMAT").",
            conn->s);

  /* If the connection we are about to close was trying to connect to
  a proxy server and failed, the client won't be able to use that
  proxy. We should warn the user about this. */
  if (conn->proxy_state == PROXY_INFANT)
    log_failed_proxy_connection(conn);

  if ((SOCKET_OK(conn->s) || conn->linked_conn) &&
      connection_wants_to_flush(conn)) {
    /* s == -1 means it's an incomplete edge connection, or that the socket
     * has already been closed as unflushable. */
    ssize_t sz = connection_bucket_write_limit(conn, now);
    if (!conn->hold_open_until_flushed)
      log_info(LD_NET,
               "Conn (addr %s, fd %d, type %s, state %d) marked, but wants "
               "to flush %d bytes. (Marked at %s:%d)",
               escaped_safe_str_client(conn->address),
               (int)conn->s, conn_type_to_string(conn->type), conn->state,
               (int)conn->outbuf_flushlen,
                conn->marked_for_close_file, conn->marked_for_close);
    if (conn->linked_conn) {
      retval = buf_move_to_buf(conn->linked_conn->inbuf, conn->outbuf,
                               &conn->outbuf_flushlen);
      if (retval >= 0) {
        /* The linked conn will notice that it has data when it notices that
         * we're gone. */
        connection_start_reading_from_linked_conn(conn->linked_conn);
      }
      log_debug(LD_GENERAL, "Flushed last %d bytes from a linked conn; "
               "%d left; flushlen %d; wants-to-flush==%d", retval,
                (int)connection_get_outbuf_len(conn),
                (int)conn->outbuf_flushlen,
                connection_wants_to_flush(conn));
    } else if (connection_speaks_cells(conn)) {
      if (conn->state == OR_CONN_STATE_OPEN) {
        retval = buf_flush_to_tls(conn->outbuf, TO_OR_CONN(conn)->tls, sz,
                               &conn->outbuf_flushlen);
      } else
        retval = -1; /* never flush non-open broken tls connections */
    } else {
      retval = buf_flush_to_socket(conn->outbuf, conn->s, sz,
                                   &conn->outbuf_flushlen);
    }
    if (retval >= 0 && /* Technically, we could survive things like
                          TLS_WANT_WRITE here. But don't bother for now. */
        conn->hold_open_until_flushed && connection_wants_to_flush(conn)) {
      if (retval > 0) {
        LOG_FN_CONN(conn, (LOG_INFO,LD_NET,
                           "Holding conn (fd %d) open for more flushing.",
                           (int)conn->s));
        conn->timestamp_last_write_allowed = now; /* reset so we can flush
                                                   * more */
      } else if (sz == 0) {
        /* Also, retval==0.  If we get here, we didn't want to write anything
         * (because of rate-limiting) and we didn't. */

        /* Connection must flush before closing, but it's being rate-limited.
         * Let's remove from Libevent, and mark it as blocked on bandwidth
         * so it will be re-added on next token bucket refill. Prevents
         * busy Libevent loops where we keep ending up here and returning
         * 0 until we are no longer blocked on bandwidth.
         */
        if (connection_is_writing(conn)) {
          conn->write_blocked_on_bw = 1;
          connection_stop_writing(conn);
        }
        if (connection_is_reading(conn)) {
          /* XXXX+ We should make this code unreachable; if a connection is
           * marked for close and flushing, there is no point in reading to it
           * at all. Further, checking at this point is a bit of a hack: it
           * would make much more sense to react in
           * connection_handle_read_impl, or to just stop reading in
           * mark_and_flush */
          conn->read_blocked_on_bw = 1;
          connection_stop_reading(conn);
        }
      }
      return 0;
    }
    if (connection_wants_to_flush(conn)) {
      log_fn(LOG_INFO, LD_NET, "We stalled too much while trying to write %d "
             "bytes to address %s.  If this happens a lot, either "
             "something is wrong with your network connection, or "
             "something is wrong with theirs. "
             "(fd %d, type %s, state %d, marked at %s:%d).",
             (int)connection_get_outbuf_len(conn),
             escaped_safe_str_client(conn->address),
             (int)conn->s, conn_type_to_string(conn->type), conn->state,
             conn->marked_for_close_file,
             conn->marked_for_close);
    }
  }

  connection_unlink(conn); /* unlink, remove, free */
  return 1;
}

/** Implementation for directory_all_unreachable.  This is done in a callback,
 * since otherwise it would complicate Tor's control-flow graph beyond all
 * reason.
 */
static void
directory_all_unreachable_cb(evutil_socket_t fd, short event, void *arg)
{
  (void)fd;
  (void)event;
  (void)arg;

  connection_t *conn;

  while ((conn = connection_get_by_type_state(CONN_TYPE_AP,
                                              AP_CONN_STATE_CIRCUIT_WAIT))) {
    entry_connection_t *entry_conn = TO_ENTRY_CONN(conn);
    log_notice(LD_NET,
               "Is your network connection down? "
               "Failing connection to '%s:%d'.",
               safe_str_client(entry_conn->socks_request->address),
               entry_conn->socks_request->port);
    connection_mark_unattached_ap(entry_conn,
                                  END_STREAM_REASON_NET_UNREACHABLE);
  }
  control_event_general_error("DIR_ALL_UNREACHABLE");
}

static struct event *directory_all_unreachable_cb_event = NULL;

/** We've just tried every dirserver we know about, and none of
 * them were reachable. Assume the network is down. Change state
 * so next time an application connection arrives we'll delay it
 * and try another directory fetch. Kill off all the circuit_wait
 * streams that are waiting now, since they will all timeout anyway.
 */
void
directory_all_unreachable(time_t now)
{
  (void)now;

  reset_uptime(); /* reset it */

  if (!directory_all_unreachable_cb_event) {
    directory_all_unreachable_cb_event =
      tor_event_new(tor_libevent_get_base(),
                    -1, EV_READ, directory_all_unreachable_cb, NULL);
    tor_assert(directory_all_unreachable_cb_event);
  }

  event_active(directory_all_unreachable_cb_event, EV_READ, 1);
}

/** This function is called whenever we successfully pull down some new
 * network statuses or server descriptors. */
void
directory_info_has_arrived(time_t now, int from_cache, int suppress_logs)
{
  const or_options_t *options = get_options();

  /* if we have enough dir info, then update our guard status with
   * whatever we just learned. */
  int invalidate_circs = guards_update_all();

  if (invalidate_circs) {
    circuit_mark_all_unused_circs();
    circuit_mark_all_dirty_circs_as_unusable();
  }

  if (!router_have_minimum_dir_info()) {
    int quiet = suppress_logs || from_cache ||
                directory_too_idle_to_fetch_descriptors(options, now);
    tor_log(quiet ? LOG_INFO : LOG_NOTICE, LD_DIR,
        "I learned some more directory information, but not enough to "
        "build a circuit: %s", get_dir_info_status_string());
    update_all_descriptor_downloads(now);
    return;
  } else {
    if (directory_fetches_from_authorities(options)) {
      update_all_descriptor_downloads(now);
    }

    /* Don't even bother trying to get extrainfo until the rest of our
     * directory info is up-to-date */
    if (options->DownloadExtraInfo)
      update_extrainfo_downloads(now);
  }

  if (server_mode(options) && !net_is_disabled() && !from_cache &&
      (have_completed_a_circuit() || !any_predicted_circuits(now)))
   router_do_reachability_checks(1, 1);
}

/** Perform regular maintenance tasks for a single connection.  This
 * function gets run once per second per connection by run_scheduled_events.
 */
static void
run_connection_housekeeping(int i, time_t now)
{
  cell_t cell;
  connection_t *conn = smartlist_get(connection_array, i);
  const or_options_t *options = get_options();
  or_connection_t *or_conn;
  channel_t *chan = NULL;
  int have_any_circuits;
  int past_keepalive =
    now >= conn->timestamp_last_write_allowed + options->KeepalivePeriod;

  if (conn->outbuf && !connection_get_outbuf_len(conn) &&
      conn->type == CONN_TYPE_OR)
    TO_OR_CONN(conn)->timestamp_lastempty = now;

  if (conn->marked_for_close) {
    /* nothing to do here */
    return;
  }

  /* Expire any directory connections that haven't been active (sent
   * if a server or received if a client) for 5 min */
  if (conn->type == CONN_TYPE_DIR &&
      ((DIR_CONN_IS_SERVER(conn) &&
        conn->timestamp_last_write_allowed
            + options->TestingDirConnectionMaxStall < now) ||
       (!DIR_CONN_IS_SERVER(conn) &&
        conn->timestamp_last_read_allowed
            + options->TestingDirConnectionMaxStall < now))) {
    log_info(LD_DIR,"Expiring wedged directory conn (fd %d, purpose %d)",
             (int)conn->s, conn->purpose);
    /* This check is temporary; it's to let us know whether we should consider
     * parsing partial serverdesc responses. */
    if (conn->purpose == DIR_PURPOSE_FETCH_SERVERDESC &&
        connection_get_inbuf_len(conn) >= 1024) {
      log_info(LD_DIR,"Trying to extract information from wedged server desc "
               "download.");
      connection_dir_reached_eof(TO_DIR_CONN(conn));
    } else {
      connection_mark_for_close(conn);
    }
    return;
  }

  if (!connection_speaks_cells(conn))
    return; /* we're all done here, the rest is just for OR conns */

  /* If we haven't flushed to an OR connection for a while, then either nuke
     the connection or send a keepalive, depending. */

  or_conn = TO_OR_CONN(conn);
  tor_assert(conn->outbuf);

  chan = TLS_CHAN_TO_BASE(or_conn->chan);
  tor_assert(chan);

  if (channel_num_circuits(chan) != 0) {
    have_any_circuits = 1;
    chan->timestamp_last_had_circuits = now;
  } else {
    have_any_circuits = 0;
  }

  if (channel_is_bad_for_new_circs(TLS_CHAN_TO_BASE(or_conn->chan)) &&
      ! have_any_circuits) {
    /* It's bad for new circuits, and has no unmarked circuits on it:
     * mark it now. */
    log_info(LD_OR,
             "Expiring non-used OR connection to fd %d (%s:%d) [Too old].",
             (int)conn->s, conn->address, conn->port);
    if (conn->state == OR_CONN_STATE_CONNECTING)
      connection_or_connect_failed(TO_OR_CONN(conn),
                                   END_OR_CONN_REASON_TIMEOUT,
                                   "Tor gave up on the connection");
    connection_or_close_normally(TO_OR_CONN(conn), 1);
  } else if (!connection_state_is_open(conn)) {
    if (past_keepalive) {
      /* We never managed to actually get this connection open and happy. */
      log_info(LD_OR,"Expiring non-open OR connection to fd %d (%s:%d).",
               (int)conn->s,conn->address, conn->port);
      connection_or_close_normally(TO_OR_CONN(conn), 0);
    }
  } else if (we_are_hibernating() &&
             ! have_any_circuits &&
             !connection_get_outbuf_len(conn)) {
    /* We're hibernating, there's no circuits, and nothing to flush.*/
    log_info(LD_OR,"Expiring non-used OR connection to fd %d (%s:%d) "
             "[Hibernating or exiting].",
             (int)conn->s,conn->address, conn->port);
    connection_or_close_normally(TO_OR_CONN(conn), 1);
  } else if (!have_any_circuits &&
             now - or_conn->idle_timeout >=
                                         chan->timestamp_last_had_circuits) {
    log_info(LD_OR,"Expiring non-used OR connection "U64_FORMAT" to fd %d "
             "(%s:%d) [no circuits for %d; timeout %d; %scanonical].",
             U64_PRINTF_ARG(chan->global_identifier),
             (int)conn->s, conn->address, conn->port,
             (int)(now - chan->timestamp_last_had_circuits),
             or_conn->idle_timeout,
             or_conn->is_canonical ? "" : "non");
    connection_or_close_normally(TO_OR_CONN(conn), 0);
  } else if (
      now >= or_conn->timestamp_lastempty + options->KeepalivePeriod*10 &&
      now >=
          conn->timestamp_last_write_allowed + options->KeepalivePeriod*10) {
    log_fn(LOG_PROTOCOL_WARN,LD_PROTOCOL,
           "Expiring stuck OR connection to fd %d (%s:%d). (%d bytes to "
           "flush; %d seconds since last write)",
           (int)conn->s, conn->address, conn->port,
           (int)connection_get_outbuf_len(conn),
           (int)(now-conn->timestamp_last_write_allowed));
    connection_or_close_normally(TO_OR_CONN(conn), 0);
  } else if (past_keepalive && !connection_get_outbuf_len(conn)) {
    /* send a padding cell */
    log_fn(LOG_DEBUG,LD_OR,"Sending keepalive to (%s:%d)",
           conn->address, conn->port);
    memset(&cell,0,sizeof(cell_t));
    cell.command = CELL_PADDING;
    connection_or_write_cell_to_buf(&cell, or_conn);
  } else {
    channelpadding_decide_to_pad_channel(chan);
  }
}

/** Honor a NEWNYM request: make future requests unlinkable to past
 * requests. */
static void
signewnym_impl(time_t now)
{
  const or_options_t *options = get_options();
  if (!proxy_mode(options)) {
    log_info(LD_CONTROL, "Ignoring SIGNAL NEWNYM because client functionality "
             "is disabled.");
    return;
  }

  circuit_mark_all_dirty_circs_as_unusable();
  addressmap_clear_transient();
  hs_client_purge_state();
  time_of_last_signewnym = now;
  signewnym_is_pending = 0;

  ++newnym_epoch;

  control_event_signal(SIGNEWNYM);
}

/** Return the number of times that signewnym has been called. */
unsigned
get_signewnym_epoch(void)
{
  return newnym_epoch;
}

/** True iff we have initialized all the members of <b>periodic_events</b>.
 * Used to prevent double-initialization. */
static int periodic_events_initialized = 0;

/* Declare all the timer callback functions... */
#undef CALLBACK
#define CALLBACK(name) \
  static int name ## _callback(time_t, const or_options_t *)
CALLBACK(rotate_onion_key);
CALLBACK(check_onion_keys_expiry_time);
CALLBACK(check_ed_keys);
CALLBACK(launch_descriptor_fetches);
CALLBACK(rotate_x509_certificate);
CALLBACK(add_entropy);
CALLBACK(launch_reachability_tests);
CALLBACK(downrate_stability);
CALLBACK(save_stability);
CALLBACK(check_authority_cert);
CALLBACK(check_expired_networkstatus);
CALLBACK(write_stats_file);
CALLBACK(record_bridge_stats);
CALLBACK(clean_caches);
CALLBACK(rend_cache_failure_clean);
CALLBACK(retry_dns);
CALLBACK(check_descriptor);
CALLBACK(check_for_reachability_bw);
CALLBACK(fetch_networkstatus);
CALLBACK(retry_listeners);
CALLBACK(expire_old_ciruits_serverside);
CALLBACK(check_dns_honesty);
CALLBACK(write_bridge_ns);
CALLBACK(check_fw_helper_app);
CALLBACK(heartbeat);
CALLBACK(clean_consdiffmgr);
CALLBACK(reset_padding_counts);
CALLBACK(check_canonical_channels);
CALLBACK(hs_service);

#undef CALLBACK

/* Now we declare an array of periodic_event_item_t for each periodic event */
#define CALLBACK(name) PERIODIC_EVENT(name)

static periodic_event_item_t periodic_events[] = {
  CALLBACK(rotate_onion_key),
  CALLBACK(check_onion_keys_expiry_time),
  CALLBACK(check_ed_keys),
  CALLBACK(launch_descriptor_fetches),
  CALLBACK(rotate_x509_certificate),
  CALLBACK(add_entropy),
  CALLBACK(launch_reachability_tests),
  CALLBACK(downrate_stability),
  CALLBACK(save_stability),
  CALLBACK(check_authority_cert),
  CALLBACK(check_expired_networkstatus),
  CALLBACK(write_stats_file),
  CALLBACK(record_bridge_stats),
  CALLBACK(clean_caches),
  CALLBACK(rend_cache_failure_clean),
  CALLBACK(retry_dns),
  CALLBACK(check_descriptor),
  CALLBACK(check_for_reachability_bw),
  CALLBACK(fetch_networkstatus),
  CALLBACK(retry_listeners),
  CALLBACK(expire_old_ciruits_serverside),
  CALLBACK(check_dns_honesty),
  CALLBACK(write_bridge_ns),
  CALLBACK(check_fw_helper_app),
  CALLBACK(heartbeat),
  CALLBACK(clean_consdiffmgr),
  CALLBACK(reset_padding_counts),
  CALLBACK(check_canonical_channels),
  CALLBACK(hs_service),
  END_OF_PERIODIC_EVENTS
};
#undef CALLBACK

/* These are pointers to members of periodic_events[] that are used to
 * implement particular callbacks.  We keep them separate here so that we
 * can access them by name.  We also keep them inside periodic_events[]
 * so that we can implement "reset all timers" in a reasonable way. */
static periodic_event_item_t *check_descriptor_event=NULL;
static periodic_event_item_t *fetch_networkstatus_event=NULL;
static periodic_event_item_t *launch_descriptor_fetches_event=NULL;
static periodic_event_item_t *check_dns_honesty_event=NULL;

/** Reset all the periodic events so we'll do all our actions again as if we
 * just started up.
 * Useful if our clock just moved back a long time from the future,
 * so we don't wait until that future arrives again before acting.
 */
void
reset_all_main_loop_timers(void)
{
  int i;
  for (i = 0; periodic_events[i].name; ++i) {
    periodic_event_reschedule(&periodic_events[i]);
  }
}

/** Return the member of periodic_events[] whose name is <b>name</b>.
 * Return NULL if no such event is found.
 */
static periodic_event_item_t *
find_periodic_event(const char *name)
{
  int i;
  for (i = 0; periodic_events[i].name; ++i) {
    if (strcmp(name, periodic_events[i].name) == 0)
      return &periodic_events[i];
  }
  return NULL;
}

/** Event to run initialize_periodic_events_cb */
static struct event *initialize_periodic_events_event = NULL;

/** Helper, run one second after setup:
 * Initializes all members of periodic_events and starts them running.
 *
 * (We do this one second after setup for backward-compatibility reasons;
 * it might not actually be necessary.) */
static void
initialize_periodic_events_cb(evutil_socket_t fd, short events, void *data)
{
  (void) fd;
  (void) events;
  (void) data;
  tor_event_free(initialize_periodic_events_event);
  int i;
  for (i = 0; periodic_events[i].name; ++i) {
    periodic_event_launch(&periodic_events[i]);
  }
}

/** Set up all the members of periodic_events[], and configure them all to be
 * launched from a callback. */
STATIC void
initialize_periodic_events(void)
{
  tor_assert(periodic_events_initialized == 0);
  periodic_events_initialized = 1;

  int i;
  for (i = 0; periodic_events[i].name; ++i) {
    periodic_event_setup(&periodic_events[i]);
  }

#define NAMED_CALLBACK(name) \
  STMT_BEGIN name ## _event = find_periodic_event( #name ); STMT_END

  NAMED_CALLBACK(check_descriptor);
  NAMED_CALLBACK(fetch_networkstatus);
  NAMED_CALLBACK(launch_descriptor_fetches);
  NAMED_CALLBACK(check_dns_honesty);

  struct timeval one_second = { 1, 0 };
  initialize_periodic_events_event = tor_evtimer_new(
                  tor_libevent_get_base(),
                  initialize_periodic_events_cb, NULL);
  event_add(initialize_periodic_events_event, &one_second);
}

STATIC void
teardown_periodic_events(void)
{
  int i;
  for (i = 0; periodic_events[i].name; ++i) {
    periodic_event_destroy(&periodic_events[i]);
  }
  periodic_events_initialized = 0;
}

/**
 * Update our schedule so that we'll check whether we need to update our
 * descriptor immediately, rather than after up to CHECK_DESCRIPTOR_INTERVAL
 * seconds.
 */
void
reschedule_descriptor_update_check(void)
{
  tor_assert(check_descriptor_event);
  periodic_event_reschedule(check_descriptor_event);
}

/**
 * Update our schedule so that we'll check whether we need to fetch directory
 * info immediately.
 */
void
reschedule_directory_downloads(void)
{
  tor_assert(fetch_networkstatus_event);
  tor_assert(launch_descriptor_fetches_event);

  periodic_event_reschedule(fetch_networkstatus_event);
  periodic_event_reschedule(launch_descriptor_fetches_event);
}

#define LONGEST_TIMER_PERIOD (30 * 86400)
/** Helper: Return the number of seconds between <b>now</b> and <b>next</b>,
 * clipped to the range [1 second, LONGEST_TIMER_PERIOD]. */
static inline int
safe_timer_diff(time_t now, time_t next)
{
  if (next > now) {
    /* There were no computers at signed TIME_MIN (1902 on 32-bit systems),
     * and nothing that could run Tor. It's a bug if 'next' is around then.
     * On 64-bit systems with signed TIME_MIN, TIME_MIN is before the Big
     * Bang. We cannot extrapolate past a singularity, but there was probably
     * nothing that could run Tor then, either.
     **/
    tor_assert(next > TIME_MIN + LONGEST_TIMER_PERIOD);

    if (next - LONGEST_TIMER_PERIOD > now)
      return LONGEST_TIMER_PERIOD;
    return (int)(next - now);
  } else {
    return 1;
  }
}

/** Perform regular maintenance tasks.  This function gets run once per
 * second by second_elapsed_callback().
 */
static void
run_scheduled_events(time_t now)
{
  const or_options_t *options = get_options();

  /* 0. See if we've been asked to shut down and our timeout has
   * expired; or if our bandwidth limits are exhausted and we
   * should hibernate; or if it's time to wake up from hibernation.
   */
  consider_hibernation(now);

  /* 0b. If we've deferred a signewnym, make sure it gets handled
   * eventually. */
  if (signewnym_is_pending &&
      time_of_last_signewnym + MAX_SIGNEWNYM_RATE <= now) {
    log_info(LD_CONTROL, "Honoring delayed NEWNYM request");
    signewnym_impl(now);
  }

  /* 0c. If we've deferred log messages for the controller, handle them now */
  flush_pending_log_callbacks();

  /* Maybe enough time elapsed for us to reconsider a circuit. */
  circuit_upgrade_circuits_from_guard_wait();

  if (options->UseBridges && !net_is_disabled()) {
    /* Note: this check uses net_is_disabled(), not should_delay_dir_fetches()
     * -- the latter is only for fetching consensus-derived directory info. */
    fetch_bridge_descriptors(options, now);
  }

  if (accounting_is_enabled(options)) {
    accounting_run_housekeeping(now);
  }

  if (authdir_mode_v3(options)) {
    dirvote_act(options, now);
  }

  /* 3a. Every second, we examine pending circuits and prune the
   *    ones which have been pending for more than a few seconds.
   *    We do this before step 4, so it can try building more if
   *    it's not comfortable with the number of available circuits.
   */
  /* (If our circuit build timeout can ever become lower than a second (which
   * it can't, currently), we should do this more often.) */
  circuit_expire_building();
  circuit_expire_waiting_for_better_guard();

  /* 3b. Also look at pending streams and prune the ones that 'began'
   *     a long time ago but haven't gotten a 'connected' yet.
   *     Do this before step 4, so we can put them back into pending
   *     state to be picked up by the new circuit.
   */
  connection_ap_expire_beginning();

  /* 3c. And expire connections that we've held open for too long.
   */
  connection_expire_held_open();

  /* 4. Every second, we try a new circuit if there are no valid
   *    circuits. Every NewCircuitPeriod seconds, we expire circuits
   *    that became dirty more than MaxCircuitDirtiness seconds ago,
   *    and we make a new circ if there are no clean circuits.
   */
  const int have_dir_info = router_have_minimum_dir_info();
  if (have_dir_info && !net_is_disabled()) {
    circuit_build_needed_circs(now);
  } else {
    circuit_expire_old_circs_as_needed(now);
  }

  if (!net_is_disabled()) {
    /* This is usually redundant with circuit_build_needed_circs() above,
     * but it is very fast when there is no work to do. */
    connection_ap_attach_pending(0);
  }

  /* 5. We do housekeeping for each connection... */
  channel_update_bad_for_new_circs(NULL, 0);
  int i;
  for (i=0;i<smartlist_len(connection_array);i++) {
    run_connection_housekeeping(i, now);
  }

  /* 6. And remove any marked circuits... */
  circuit_close_all_marked();

  /* 8. and blow away any connections that need to die. have to do this now,
   * because if we marked a conn for close and left its socket -1, then
   * we'll pass it to poll/select and bad things will happen.
   */
  close_closeable_connections();

  /* 8b. And if anything in our state is ready to get flushed to disk, we
   * flush it. */
  or_state_save(now);

  /* 8c. Do channel cleanup just like for connections */
  channel_run_cleanup();
  channel_listener_run_cleanup();

  /* 11b. check pending unconfigured managed proxies */
  if (!net_is_disabled() && pt_proxies_configuration_pending())
    pt_configure_remaining_proxies();

  /* 12. launch diff computations.  (This is free if there are none to
   * launch.) */
  if (dir_server_mode(options)) {
    consdiffmgr_rescan();
  }
}

/* Periodic callback: rotate the onion keys after the period defined by the
 * "onion-key-rotation-days" consensus parameter, shut down and restart all
 * cpuworkers, and update our descriptor if necessary.
 */
static int
rotate_onion_key_callback(time_t now, const or_options_t *options)
{
  if (server_mode(options)) {
    int onion_key_lifetime = get_onion_key_lifetime();
    time_t rotation_time = get_onion_key_set_at()+onion_key_lifetime;
    if (rotation_time > now) {
      return ONION_KEY_CONSENSUS_CHECK_INTERVAL;
    }

    log_info(LD_GENERAL,"Rotating onion key.");
    rotate_onion_key();
    cpuworkers_rotate_keyinfo();
    if (router_rebuild_descriptor(1)<0) {
      log_info(LD_CONFIG, "Couldn't rebuild router descriptor");
    }
    if (advertised_server_mode() && !net_is_disabled())
      router_upload_dir_desc_to_dirservers(0);
    return ONION_KEY_CONSENSUS_CHECK_INTERVAL;
  }
  return PERIODIC_EVENT_NO_UPDATE;
}

/* Period callback: Check if our old onion keys are still valid after the
 * period of time defined by the consensus parameter
 * "onion-key-grace-period-days", otherwise expire them by setting them to
 * NULL.
 */
static int
check_onion_keys_expiry_time_callback(time_t now, const or_options_t *options)
{
  if (server_mode(options)) {
    int onion_key_grace_period = get_onion_key_grace_period();
    time_t expiry_time = get_onion_key_set_at()+onion_key_grace_period;
    if (expiry_time > now) {
      return ONION_KEY_CONSENSUS_CHECK_INTERVAL;
    }

    log_info(LD_GENERAL, "Expiring old onion keys.");
    expire_old_onion_keys();
    cpuworkers_rotate_keyinfo();
    return ONION_KEY_CONSENSUS_CHECK_INTERVAL;
  }

  return PERIODIC_EVENT_NO_UPDATE;
}

/* Periodic callback: Every 30 seconds, check whether it's time to make new
 * Ed25519 subkeys.
 */
static int
check_ed_keys_callback(time_t now, const or_options_t *options)
{
  if (server_mode(options)) {
    if (should_make_new_ed_keys(options, now)) {
      int new_signing_key = load_ed_keys(options, now);
      if (new_signing_key < 0 ||
          generate_ed_link_cert(options, now, new_signing_key > 0)) {
        log_err(LD_OR, "Unable to update Ed25519 keys!  Exiting.");
        tor_shutdown_event_loop_and_exit(1);
      }
    }
    return 30;
  }
  return PERIODIC_EVENT_NO_UPDATE;
}

/**
 * Periodic callback: Every {LAZY,GREEDY}_DESCRIPTOR_RETRY_INTERVAL,
 * see about fetching descriptors, microdescriptors, and extrainfo
 * documents.
 */
static int
launch_descriptor_fetches_callback(time_t now, const or_options_t *options)
{
  if (should_delay_dir_fetches(options, NULL))
      return PERIODIC_EVENT_NO_UPDATE;

  update_all_descriptor_downloads(now);
  update_extrainfo_downloads(now);
  if (router_have_minimum_dir_info())
    return LAZY_DESCRIPTOR_RETRY_INTERVAL;
  else
    return GREEDY_DESCRIPTOR_RETRY_INTERVAL;
}

/**
 * Periodic event: Rotate our X.509 certificates and TLS keys once every
 * MAX_SSL_KEY_LIFETIME_INTERNAL.
 */
static int
rotate_x509_certificate_callback(time_t now, const or_options_t *options)
{
  static int first = 1;
  (void)now;
  (void)options;
  if (first) {
    first = 0;
    return MAX_SSL_KEY_LIFETIME_INTERNAL;
  }

  /* 1b. Every MAX_SSL_KEY_LIFETIME_INTERNAL seconds, we change our
   * TLS context. */
  log_info(LD_GENERAL,"Rotating tls context.");
  if (router_initialize_tls_context() < 0) {
    log_err(LD_BUG, "Error reinitializing TLS context");
    tor_assert_unreached();
  }
  if (generate_ed_link_cert(options, now, 1)) {
    log_err(LD_OR, "Unable to update Ed25519->TLS link certificate for "
            "new TLS context.");
    tor_assert_unreached();
  }

  /* We also make sure to rotate the TLS connections themselves if they've
   * been up for too long -- but that's done via is_bad_for_new_circs in
   * run_connection_housekeeping() above. */
  return MAX_SSL_KEY_LIFETIME_INTERNAL;
}

/**
 * Periodic callback: once an hour, grab some more entropy from the
 * kernel and feed it to our CSPRNG.
 **/
static int
add_entropy_callback(time_t now, const or_options_t *options)
{
  (void)now;
  (void)options;
  /* We already seeded once, so don't die on failure. */
  if (crypto_seed_rng() < 0) {
    log_warn(LD_GENERAL, "Tried to re-seed RNG, but failed. We already "
             "seeded once, though, so we won't exit here.");
  }

  /** How often do we add more entropy to OpenSSL's RNG pool? */
#define ENTROPY_INTERVAL (60*60)
  return ENTROPY_INTERVAL;
}

/**
 * Periodic callback: if we're an authority, make sure we test
 * the routers on the network for reachability.
 */
static int
launch_reachability_tests_callback(time_t now, const or_options_t *options)
{
  if (authdir_mode_tests_reachability(options) &&
      !net_is_disabled()) {
    /* try to determine reachability of the other Tor relays */
    dirserv_test_reachability(now);
  }
  return REACHABILITY_TEST_INTERVAL;
}

/**
 * Periodic callback: if we're an authority, discount the stability
 * information (and other rephist information) that's older.
 */
static int
downrate_stability_callback(time_t now, const or_options_t *options)
{
  (void)options;
  /* 1d. Periodically, we discount older stability information so that new
   * stability info counts more, and save the stability information to disk as
   * appropriate. */
  time_t next = rep_hist_downrate_old_runs(now);
  return safe_timer_diff(now, next);
}

/**
 * Periodic callback: if we're an authority, record our measured stability
 * information from rephist in an mtbf file.
 */
static int
save_stability_callback(time_t now, const or_options_t *options)
{
  if (authdir_mode_tests_reachability(options)) {
    if (rep_hist_record_mtbf_data(now, 1)<0) {
      log_warn(LD_GENERAL, "Couldn't store mtbf data.");
    }
  }
#define SAVE_STABILITY_INTERVAL (30*60)
  return SAVE_STABILITY_INTERVAL;
}

/**
 * Periodic callback: if we're an authority, check on our authority
 * certificate (the one that authenticates our authority signing key).
 */
static int
check_authority_cert_callback(time_t now, const or_options_t *options)
{
  (void)now;
  (void)options;
  /* 1e. Periodically, if we're a v3 authority, we check whether our cert is
   * close to expiring and warn the admin if it is. */
  v3_authority_check_key_expiry();
#define CHECK_V3_CERTIFICATE_INTERVAL (5*60)
  return CHECK_V3_CERTIFICATE_INTERVAL;
}

/**
 * Periodic callback: If our consensus is too old, recalculate whether
 * we can actually use it.
 */
static int
check_expired_networkstatus_callback(time_t now, const or_options_t *options)
{
  (void)options;
  /* Check whether our networkstatus has expired. */
  networkstatus_t *ns = networkstatus_get_latest_consensus();
  /*XXXX RD: This value needs to be the same as REASONABLY_LIVE_TIME in
   * networkstatus_get_reasonably_live_consensus(), but that value is way
   * way too high.  Arma: is the bridge issue there resolved yet? -NM */
#define NS_EXPIRY_SLOP (24*60*60)
  if (ns && ns->valid_until < (now - NS_EXPIRY_SLOP) &&
      router_have_minimum_dir_info()) {
    router_dir_info_changed();
  }
#define CHECK_EXPIRED_NS_INTERVAL (2*60)
  return CHECK_EXPIRED_NS_INTERVAL;
}

/**
 * Periodic callback: Write statistics to disk if appropriate.
 */
static int
write_stats_file_callback(time_t now, const or_options_t *options)
{
  /* 1g. Check whether we should write statistics to disk.
   */
#define CHECK_WRITE_STATS_INTERVAL (60*60)
  time_t next_time_to_write_stats_files = now + CHECK_WRITE_STATS_INTERVAL;
  if (options->CellStatistics) {
    time_t next_write =
      rep_hist_buffer_stats_write(now);
    if (next_write && next_write < next_time_to_write_stats_files)
      next_time_to_write_stats_files = next_write;
  }
  if (options->DirReqStatistics) {
    time_t next_write = geoip_dirreq_stats_write(now);
    if (next_write && next_write < next_time_to_write_stats_files)
      next_time_to_write_stats_files = next_write;
  }
  if (options->EntryStatistics) {
    time_t next_write = geoip_entry_stats_write(now);
    if (next_write && next_write < next_time_to_write_stats_files)
      next_time_to_write_stats_files = next_write;
  }
  if (options->HiddenServiceStatistics) {
    time_t next_write = rep_hist_hs_stats_write(now);
    if (next_write && next_write < next_time_to_write_stats_files)
      next_time_to_write_stats_files = next_write;
  }
  if (options->ExitPortStatistics) {
    time_t next_write = rep_hist_exit_stats_write(now);
    if (next_write && next_write < next_time_to_write_stats_files)
      next_time_to_write_stats_files = next_write;
  }
  if (options->ConnDirectionStatistics) {
    time_t next_write = rep_hist_conn_stats_write(now);
    if (next_write && next_write < next_time_to_write_stats_files)
      next_time_to_write_stats_files = next_write;
  }
  if (options->BridgeAuthoritativeDir) {
    time_t next_write = rep_hist_desc_stats_write(now);
    if (next_write && next_write < next_time_to_write_stats_files)
      next_time_to_write_stats_files = next_write;
  }

  return safe_timer_diff(now, next_time_to_write_stats_files);
}

#define CHANNEL_CHECK_INTERVAL (60*60)
static int
check_canonical_channels_callback(time_t now, const or_options_t *options)
{
  (void)now;
  if (public_server_mode(options))
    channel_check_for_duplicates();

  return CHANNEL_CHECK_INTERVAL;
}

static int
reset_padding_counts_callback(time_t now, const or_options_t *options)
{
  if (options->PaddingStatistics) {
    rep_hist_prep_published_padding_counts(now);
  }

  rep_hist_reset_padding_counts();
  return REPHIST_CELL_PADDING_COUNTS_INTERVAL;
}

static int should_init_bridge_stats = 1;

/**
 * Periodic callback: Write bridge statistics to disk if appropriate.
 */
static int
record_bridge_stats_callback(time_t now, const or_options_t *options)
{
  /* 1h. Check whether we should write bridge statistics to disk.
   */
  if (should_record_bridge_info(options)) {
    if (should_init_bridge_stats) {
      /* (Re-)initialize bridge statistics. */
        geoip_bridge_stats_init(now);
        should_init_bridge_stats = 0;
        return WRITE_STATS_INTERVAL;
    } else {
      /* Possibly write bridge statistics to disk and ask when to write
       * them next time. */
      time_t next = geoip_bridge_stats_write(now);
      return safe_timer_diff(now, next);
    }
  } else if (!should_init_bridge_stats) {
    /* Bridge mode was turned off. Ensure that stats are re-initialized
     * next time bridge mode is turned on. */
    should_init_bridge_stats = 1;
  }
  return PERIODIC_EVENT_NO_UPDATE;
}

/**
 * Periodic callback: Clean in-memory caches every once in a while
 */
static int
clean_caches_callback(time_t now, const or_options_t *options)
{
  /* Remove old information from rephist and the rend cache. */
  rep_history_clean(now - options->RephistTrackTime);
  rend_cache_clean(now, REND_CACHE_TYPE_SERVICE);
  hs_cache_clean_as_client(now);
  hs_cache_clean_as_dir(now);
  microdesc_cache_rebuild(NULL, 0);
#define CLEAN_CACHES_INTERVAL (30*60)
  return CLEAN_CACHES_INTERVAL;
}

/**
 * Periodic callback: Clean the cache of failed hidden service lookups
 * frequently.
 */
static int
rend_cache_failure_clean_callback(time_t now, const or_options_t *options)
{
  (void)options;
  /* We don't keep entries that are more than five minutes old so we try to
   * clean it as soon as we can since we want to make sure the client waits
   * as little as possible for reachability reasons. */
  rend_cache_failure_clean(now);
  hs_cache_client_intro_state_clean(now);
  return 30;
}

/**
 * Periodic callback: If we're a server and initializing dns failed, retry.
 */
static int
retry_dns_callback(time_t now, const or_options_t *options)
{
  (void)now;
#define RETRY_DNS_INTERVAL (10*60)
  if (server_mode(options) && has_dns_init_failed())
    dns_init();
  return RETRY_DNS_INTERVAL;
}

/** Periodic callback: consider rebuilding or and re-uploading our descriptor
 * (if we've passed our internal checks). */
static int
check_descriptor_callback(time_t now, const or_options_t *options)
{
/** How often do we check whether part of our router info has changed in a
 * way that would require an upload? That includes checking whether our IP
 * address has changed. */
#define CHECK_DESCRIPTOR_INTERVAL (60)

  (void)options;

  /* 2b. Once per minute, regenerate and upload the descriptor if the old
   * one is inaccurate. */
  if (!net_is_disabled()) {
    check_descriptor_bandwidth_changed(now);
    check_descriptor_ipaddress_changed(now);
    mark_my_descriptor_dirty_if_too_old(now);
    consider_publishable_server(0);
    /* If any networkstatus documents are no longer recent, we need to
     * update all the descriptors' running status. */
    /* Remove dead routers. */
    /* XXXX This doesn't belong here, but it was here in the pre-
     * XXXX refactoring code. */
    routerlist_remove_old_routers();
  }

  return CHECK_DESCRIPTOR_INTERVAL;
}

/**
 * Periodic callback: check whether we're reachable (as a relay), and
 * whether our bandwidth has changed enough that we need to
 * publish a new descriptor.
 */
static int
check_for_reachability_bw_callback(time_t now, const or_options_t *options)
{
  /* XXXX This whole thing was stuck in the middle of what is now
   * XXXX check_descriptor_callback.  I'm not sure it's right. */

  static int dirport_reachability_count = 0;
  /* also, check religiously for reachability, if it's within the first
   * 20 minutes of our uptime. */
  if (server_mode(options) &&
      (have_completed_a_circuit() || !any_predicted_circuits(now)) &&
      !net_is_disabled()) {
    if (get_uptime() < TIMEOUT_UNTIL_UNREACHABILITY_COMPLAINT) {
      router_do_reachability_checks(1, dirport_reachability_count==0);
      if (++dirport_reachability_count > 5)
        dirport_reachability_count = 0;
      return 1;
    } else {
      /* If we haven't checked for 12 hours and our bandwidth estimate is
       * low, do another bandwidth test. This is especially important for
       * bridges, since they might go long periods without much use. */
      const routerinfo_t *me = router_get_my_routerinfo();
      static int first_time = 1;
      if (!first_time && me &&
          me->bandwidthcapacity < me->bandwidthrate &&
          me->bandwidthcapacity < 51200) {
        reset_bandwidth_test();
      }
      first_time = 0;
#define BANDWIDTH_RECHECK_INTERVAL (12*60*60)
      return BANDWIDTH_RECHECK_INTERVAL;
    }
  }
  return CHECK_DESCRIPTOR_INTERVAL;
}

/**
 * Periodic event: once a minute, (or every second if TestingTorNetwork, or
 * during client bootstrap), check whether we want to download any
 * networkstatus documents. */
static int
fetch_networkstatus_callback(time_t now, const or_options_t *options)
{
  /* How often do we check whether we should download network status
   * documents? */
  const int we_are_bootstrapping = networkstatus_consensus_is_bootstrapping(
                                                                        now);
  const int prefer_mirrors = !directory_fetches_from_authorities(
                                                              get_options());
  int networkstatus_dl_check_interval = 60;
  /* check more often when testing, or when bootstrapping from mirrors
   * (connection limits prevent too many connections being made) */
  if (options->TestingTorNetwork
      || (we_are_bootstrapping && prefer_mirrors)) {
    networkstatus_dl_check_interval = 1;
  }

  if (should_delay_dir_fetches(options, NULL))
    return PERIODIC_EVENT_NO_UPDATE;

  update_networkstatus_downloads(now);
  return networkstatus_dl_check_interval;
}

/**
 * Periodic callback: Every 60 seconds, we relaunch listeners if any died. */
static int
retry_listeners_callback(time_t now, const or_options_t *options)
{
  (void)now;
  (void)options;
  if (!net_is_disabled()) {
    retry_all_listeners(NULL, NULL, 0);
    return 60;
  }
  return PERIODIC_EVENT_NO_UPDATE;
}

/**
 * Periodic callback: as a server, see if we have any old unused circuits
 * that should be expired */
static int
expire_old_ciruits_serverside_callback(time_t now, const or_options_t *options)
{
  (void)options;
  /* every 11 seconds, so not usually the same second as other such events */
  circuit_expire_old_circuits_serverside(now);
  return 11;
}

static int dns_honesty_first_time = 1;

/**
 * Periodic event: if we're an exit, see if our DNS server is telling us
 * obvious lies.
 */
static int
check_dns_honesty_callback(time_t now, const or_options_t *options)
{
  (void)now;
  /* 9. and if we're an exit node, check whether our DNS is telling stories
   * to us. */
  if (net_is_disabled() ||
      ! public_server_mode(options) ||
      router_my_exit_policy_is_reject_star())
    return PERIODIC_EVENT_NO_UPDATE;

  if (dns_honesty_first_time) {
    /* Don't launch right when we start */
    dns_honesty_first_time = 0;
    return crypto_rand_int_range(60, 180);
  }

  dns_launch_correctness_checks();
  return 12*3600 + crypto_rand_int(12*3600);
}

/**
 * Periodic callback: if we're the bridge authority, write a networkstatus
 * file to disk.
 */
static int
write_bridge_ns_callback(time_t now, const or_options_t *options)
{
  /* 10. write bridge networkstatus file to disk */
  if (options->BridgeAuthoritativeDir) {
    networkstatus_dump_bridge_status_to_file(now);
#define BRIDGE_STATUSFILE_INTERVAL (30*60)
     return BRIDGE_STATUSFILE_INTERVAL;
  }
  return PERIODIC_EVENT_NO_UPDATE;
}

/**
 * Periodic callback: poke the tor-fw-helper app if we're using one.
 */
static int
check_fw_helper_app_callback(time_t now, const or_options_t *options)
{
  if (net_is_disabled() ||
      ! server_mode(options) ||
      ! options->PortForwarding ||
      options->NoExec) {
    return PERIODIC_EVENT_NO_UPDATE;
  }
  /* 11. check the port forwarding app */

#define PORT_FORWARDING_CHECK_INTERVAL 5
  smartlist_t *ports_to_forward = get_list_of_ports_to_forward();
  if (ports_to_forward) {
    tor_check_port_forwarding(options->PortForwardingHelper,
                              ports_to_forward,
                              now);

    SMARTLIST_FOREACH(ports_to_forward, char *, cp, tor_free(cp));
    smartlist_free(ports_to_forward);
  }
  return PORT_FORWARDING_CHECK_INTERVAL;
}

static int heartbeat_callback_first_time = 1;

/**
 * Periodic callback: write the heartbeat message in the logs.
 *
 * If writing the heartbeat message to the logs fails for some reason, retry
 * again after <b>MIN_HEARTBEAT_PERIOD</b> seconds.
 */
static int
heartbeat_callback(time_t now, const or_options_t *options)
{
  /* Check if heartbeat is disabled */
  if (!options->HeartbeatPeriod) {
    return PERIODIC_EVENT_NO_UPDATE;
  }

  /* Skip the first one. */
  if (heartbeat_callback_first_time) {
    heartbeat_callback_first_time = 0;
    return options->HeartbeatPeriod;
  }

  /* Write the heartbeat message */
  if (log_heartbeat(now) == 0) {
    return options->HeartbeatPeriod;
  } else {
    /* If we couldn't write the heartbeat log message, try again in the minimum
     * interval of time. */
    return MIN_HEARTBEAT_PERIOD;
  }
}

#define CDM_CLEAN_CALLBACK_INTERVAL 600
static int
clean_consdiffmgr_callback(time_t now, const or_options_t *options)
{
  (void)now;
  if (server_mode(options)) {
    consdiffmgr_cleanup();
  }
  return CDM_CLEAN_CALLBACK_INTERVAL;
}

/*
 * Periodic callback: Run scheduled events for HS service. This is called
 * every second.
 */
static int
hs_service_callback(time_t now, const or_options_t *options)
{
  (void) options;

  /* We need to at least be able to build circuits and that we actually have
   * a working network. */
  if (!have_completed_a_circuit() || net_is_disabled() ||
      networkstatus_get_live_consensus(now) == NULL) {
    goto end;
  }

  hs_service_run_scheduled_events(now);

 end:
  /* Every 1 second. */
  return 1;
}

/** Timer: used to invoke second_elapsed_callback() once per second. */
static periodic_timer_t *second_timer = NULL;
/** Number of libevent errors in the last second: we die if we get too many. */
static int n_libevent_errors = 0;
/** Last time that second_elapsed_callback was called. */
static time_t current_second = 0;

/** Libevent callback: invoked once every second. */
static void
second_elapsed_callback(periodic_timer_t *timer, void *arg)
{
  /* XXXX This could be sensibly refactored into multiple callbacks, and we
   * could use Libevent's timers for this rather than checking the current
   * time against a bunch of timeouts every second. */
  time_t now;
  size_t bytes_written;
  size_t bytes_read;
  int seconds_elapsed;
  const or_options_t *options = get_options();
  (void)timer;
  (void)arg;

  n_libevent_errors = 0;

  /* log_notice(LD_GENERAL, "Tick."); */
  now = time(NULL);
  update_approx_time(now);

  /* the second has rolled over. check more stuff. */
  seconds_elapsed = current_second ? (int)(now - current_second) : 0;
  bytes_read = (size_t)(stats_n_bytes_read - stats_prev_n_read);
  bytes_written = (size_t)(stats_n_bytes_written - stats_prev_n_written);
  stats_prev_n_read = stats_n_bytes_read;
  stats_prev_n_written = stats_n_bytes_written;

  control_event_bandwidth_used((uint32_t)bytes_read,(uint32_t)bytes_written);
  control_event_stream_bandwidth_used();
  control_event_conn_bandwidth_used();
  control_event_circ_bandwidth_used();
  control_event_circuit_cell_stats();

  if (server_mode(options) &&
      !net_is_disabled() &&
      seconds_elapsed > 0 &&
      have_completed_a_circuit() &&
      get_uptime() / TIMEOUT_UNTIL_UNREACHABILITY_COMPLAINT !=
      (get_uptime()+seconds_elapsed) /
        TIMEOUT_UNTIL_UNREACHABILITY_COMPLAINT) {
    /* every 20 minutes, check and complain if necessary */
    const routerinfo_t *me = router_get_my_routerinfo();
    if (me && !check_whether_orport_reachable(options)) {
      char *address = tor_dup_ip(me->addr);
      log_warn(LD_CONFIG,"Your server (%s:%d) has not managed to confirm that "
               "its ORPort is reachable. Relays do not publish descriptors "
               "until their ORPort and DirPort are reachable. Please check "
               "your firewalls, ports, address, /etc/hosts file, etc.",
               address, me->or_port);
      control_event_server_status(LOG_WARN,
                                  "REACHABILITY_FAILED ORADDRESS=%s:%d",
                                  address, me->or_port);
      tor_free(address);
    }

    if (me && !check_whether_dirport_reachable(options)) {
      char *address = tor_dup_ip(me->addr);
      log_warn(LD_CONFIG,
               "Your server (%s:%d) has not managed to confirm that its "
               "DirPort is reachable. Relays do not publish descriptors "
               "until their ORPort and DirPort are reachable. Please check "
               "your firewalls, ports, address, /etc/hosts file, etc.",
               address, me->dir_port);
      control_event_server_status(LOG_WARN,
                                  "REACHABILITY_FAILED DIRADDRESS=%s:%d",
                                  address, me->dir_port);
      tor_free(address);
    }
  }

/** If more than this many seconds have elapsed, probably the clock
 * jumped: doesn't count. */
#define NUM_JUMPED_SECONDS_BEFORE_WARN 100
  if (seconds_elapsed < -NUM_JUMPED_SECONDS_BEFORE_WARN ||
      seconds_elapsed >= NUM_JUMPED_SECONDS_BEFORE_WARN) {
    circuit_note_clock_jumped(seconds_elapsed);
  } else if (seconds_elapsed > 0)
    stats_n_seconds_working += seconds_elapsed;

  run_scheduled_events(now);

  current_second = now; /* remember which second it is, for next time */
}

#ifdef HAVE_SYSTEMD_209
static periodic_timer_t *systemd_watchdog_timer = NULL;

/** Libevent callback: invoked to reset systemd watchdog. */
static void
systemd_watchdog_callback(periodic_timer_t *timer, void *arg)
{
  (void)timer;
  (void)arg;
  sd_notify(0, "WATCHDOG=1");
}
#endif /* defined(HAVE_SYSTEMD_209) */

/** Timer: used to invoke refill_callback(). */
static periodic_timer_t *refill_timer = NULL;

/** Millisecond when refall_callback was last invoked. */
static struct timeval refill_timer_current_millisecond;

/** Libevent callback: invoked periodically to refill token buckets
 * and count r/w bytes. */
static void
refill_callback(periodic_timer_t *timer, void *arg)
{
  struct timeval now;

  size_t bytes_written;
  size_t bytes_read;
  int milliseconds_elapsed = 0;
  int seconds_rolled_over = 0;

  const or_options_t *options = get_options();

  (void)timer;
  (void)arg;

  tor_gettimeofday(&now);

  /* If this is our first time, no time has passed. */
  if (refill_timer_current_millisecond.tv_sec) {
    long mdiff = tv_mdiff(&refill_timer_current_millisecond, &now);
    if (mdiff > INT_MAX)
      mdiff = INT_MAX;
    milliseconds_elapsed = (int)mdiff;
    seconds_rolled_over = (int)(now.tv_sec -
                                refill_timer_current_millisecond.tv_sec);
  }

  bytes_written = stats_prev_global_write_bucket - global_write_bucket;
  bytes_read = stats_prev_global_read_bucket - global_read_bucket;

  stats_n_bytes_read += bytes_read;
  stats_n_bytes_written += bytes_written;
  if (accounting_is_enabled(options) && milliseconds_elapsed >= 0)
    accounting_add_bytes(bytes_read, bytes_written, seconds_rolled_over);

  if (milliseconds_elapsed > 0)
    connection_bucket_refill(milliseconds_elapsed, (time_t)now.tv_sec);

  stats_prev_global_read_bucket = global_read_bucket;
  stats_prev_global_write_bucket = global_write_bucket;

  /* remember what time it is, for next time */
  refill_timer_current_millisecond = now;
}

#ifndef _WIN32
/** Called when a possibly ignorable libevent error occurs; ensures that we
 * don't get into an infinite loop by ignoring too many errors from
 * libevent. */
static int
got_libevent_error(void)
{
  if (++n_libevent_errors > 8) {
    log_err(LD_NET, "Too many libevent errors in one second; dying");
    return -1;
  }
  return 0;
}
#endif /* !defined(_WIN32) */

#define UPTIME_CUTOFF_FOR_NEW_BANDWIDTH_TEST (6*60*60)

/** Called when our IP address seems to have changed. <b>at_interface</b>
 * should be true if we detected a change in our interface, and false if we
 * detected a change in our published address. */
void
ip_address_changed(int at_interface)
{
  const or_options_t *options = get_options();
  int server = server_mode(options);
  int exit_reject_interfaces = (server && options->ExitRelay
                                && options->ExitPolicyRejectLocalInterfaces);

  if (at_interface) {
    if (! server) {
      /* Okay, change our keys. */
      if (init_keys_client() < 0)
        log_warn(LD_GENERAL, "Unable to rotate keys after IP change!");
    }
  } else {
    if (server) {
      if (get_uptime() > UPTIME_CUTOFF_FOR_NEW_BANDWIDTH_TEST)
        reset_bandwidth_test();
      reset_uptime();
      router_reset_reachability();
    }
  }

  /* Exit relays incorporate interface addresses in their exit policies when
   * ExitPolicyRejectLocalInterfaces is set */
  if (exit_reject_interfaces || (server && !at_interface)) {
    mark_my_descriptor_dirty("IP address changed");
  }

  dns_servers_relaunch_checks();
}

/** Forget what we've learned about the correctness of our DNS servers, and
 * start learning again. */
void
dns_servers_relaunch_checks(void)
{
  if (server_mode(get_options())) {
    dns_reset_correctness_checks();
    if (periodic_events_initialized) {
      tor_assert(check_dns_honesty_event);
      periodic_event_reschedule(check_dns_honesty_event);
    }
  }
}

/** Called when we get a SIGHUP: reload configuration files and keys,
 * retry all connections, and so on. */
static int
do_hup(void)
{
  const or_options_t *options = get_options();

#ifdef USE_DMALLOC
  dmalloc_log_stats();
  dmalloc_log_changed(0, 1, 0, 0);
#endif

  log_notice(LD_GENERAL,"Received reload signal (hup). Reloading config and "
             "resetting internal state.");
  if (accounting_is_enabled(options))
    accounting_record_bandwidth_usage(time(NULL), get_or_state());

  router_reset_warnings();
  routerlist_reset_warnings();
  /* first, reload config variables, in case they've changed */
  if (options->ReloadTorrcOnSIGHUP) {
    /* no need to provide argc/v, they've been cached in init_from_config */
    int init_rv = options_init_from_torrc(0, NULL);
    if (init_rv < 0) {
      log_err(LD_CONFIG,"Reading config failed--see warnings above. "
              "For usage, try -h.");
      return -1;
    } else if (BUG(init_rv > 0)) {
      // LCOV_EXCL_START
      /* This should be impossible: the only "return 1" cases in
       * options_init_from_torrc are ones caused by command-line arguments;
       * but they can't change while Tor is running. */
      return -1;
      // LCOV_EXCL_STOP
    }
    options = get_options(); /* they have changed now */
    /* Logs are only truncated the first time they are opened, but were
       probably intended to be cleaned up on signal. */
    if (options->TruncateLogFile)
      truncate_logs();
  } else {
    char *msg = NULL;
    log_notice(LD_GENERAL, "Not reloading config file: the controller told "
               "us not to.");
    /* Make stuff get rescanned, reloaded, etc. */
    if (set_options((or_options_t*)options, &msg) < 0) {
      if (!msg)
        msg = tor_strdup("Unknown error");
      log_warn(LD_GENERAL, "Unable to re-set previous options: %s", msg);
      tor_free(msg);
    }
  }
  if (authdir_mode(options)) {
    /* reload the approved-routers file */
    if (dirserv_load_fingerprint_file() < 0) {
      /* warnings are logged from dirserv_load_fingerprint_file() directly */
      log_info(LD_GENERAL, "Error reloading fingerprints. "
               "Continuing with old list.");
    }
  }

  /* Rotate away from the old dirty circuits. This has to be done
   * after we've read the new options, but before we start using
   * circuits for directory fetches. */
  circuit_mark_all_dirty_circs_as_unusable();

  /* retry appropriate downloads */
  router_reset_status_download_failures();
  router_reset_descriptor_download_failures();
  if (!net_is_disabled())
    update_networkstatus_downloads(time(NULL));

  /* We'll retry routerstatus downloads in about 10 seconds; no need to
   * force a retry there. */

  if (server_mode(options)) {
    /* Maybe we've been given a new ed25519 key or certificate?
     */
    time_t now = approx_time();
    int new_signing_key = load_ed_keys(options, now);
    if (new_signing_key < 0 ||
        generate_ed_link_cert(options, now, new_signing_key > 0)) {
      log_warn(LD_OR, "Problem reloading Ed25519 keys; still using old keys.");
    }

    /* Update cpuworker and dnsworker processes, so they get up-to-date
     * configuration options. */
    cpuworkers_rotate_keyinfo();
    dns_reset();
  }
  return 0;
}

/** Tor main loop. */
int
do_main_loop(void)
{
  time_t now;

  /* initialize the periodic events first, so that code that depends on the
   * events being present does not assert.
   */
  if (! periodic_events_initialized) {
    initialize_periodic_events();
  }

  /* initialize dns resolve map, spawn workers if needed */
  if (dns_init() < 0) {
    if (get_options()->ServerDNSAllowBrokenConfig)
      log_warn(LD_GENERAL, "Couldn't set up any working nameservers. "
               "Network not up yet?  Will try again soon.");
    else {
      log_err(LD_GENERAL,"Error initializing dns subsystem; exiting.  To "
              "retry instead, set the ServerDNSAllowBrokenResolvConf option.");
    }
  }

  handle_signals();
  monotime_init();
  timers_initialize();

  /* load the private keys, if we're supposed to have them, and set up the
   * TLS context. */
  if (! client_identity_key_is_set()) {
    if (init_keys() < 0) {
      log_err(LD_OR, "Error initializing keys; exiting");
      return -1;
    }
  }

  /* Set up our buckets */
  connection_bucket_init();
  stats_prev_global_read_bucket = global_read_bucket;
  stats_prev_global_write_bucket = global_write_bucket;

  /* initialize the bootstrap status events to know we're starting up */
  control_event_bootstrap(BOOTSTRAP_STATUS_STARTING, 0);

  /* Initialize the keypinning log. */
  if (authdir_mode_v3(get_options())) {
    char *fname = get_datadir_fname("key-pinning-journal");
    int r = 0;
    if (keypin_load_journal(fname)<0) {
      log_err(LD_DIR, "Error loading key-pinning journal: %s",strerror(errno));
      r = -1;
    }
    if (keypin_open_journal(fname)<0) {
      log_err(LD_DIR, "Error opening key-pinning journal: %s",strerror(errno));
      r = -1;
    }
    tor_free(fname);
    if (r)
      return r;
  }
  {
    /* This is the old name for key-pinning-journal.  These got corrupted
     * in a couple of cases by #16530, so we started over. See #16580 for
     * the rationale and for other options we didn't take.  We can remove
     * this code once all the authorities that ran 0.2.7.1-alpha-dev are
     * upgraded.
     */
    char *fname = get_datadir_fname("key-pinning-entries");
    unlink(fname);
    tor_free(fname);
  }

  if (trusted_dirs_reload_certs()) {
    log_warn(LD_DIR,
             "Couldn't load all cached v3 certificates. Starting anyway.");
  }
  if (router_reload_consensus_networkstatus()) {
    return -1;
  }
  /* load the routers file, or assign the defaults. */
  if (router_reload_router_list()) {
    return -1;
  }
  /* load the networkstatuses. (This launches a download for new routers as
   * appropriate.)
   */
  now = time(NULL);
  directory_info_has_arrived(now, 1, 0);

  if (server_mode(get_options())) {
    /* launch cpuworkers. Need to do this *after* we've read the onion key. */
    cpu_init();
  }
  consdiffmgr_enable_background_compression();

  /* Setup shared random protocol subsystem. */
  if (authdir_mode_v3(get_options())) {
    if (sr_init(1) < 0) {
      return -1;
    }
  }

  /* set up once-a-second callback. */
  if (! second_timer) {
    struct timeval one_second;
    one_second.tv_sec = 1;
    one_second.tv_usec = 0;

    second_timer = periodic_timer_new(tor_libevent_get_base(),
                                      &one_second,
                                      second_elapsed_callback,
                                      NULL);
    tor_assert(second_timer);
  }

#ifdef HAVE_SYSTEMD_209
  uint64_t watchdog_delay;
  /* set up systemd watchdog notification. */
  if (sd_watchdog_enabled(1, &watchdog_delay) > 0) {
    if (! systemd_watchdog_timer) {
      struct timeval watchdog;
      /* The manager will "act on" us if we don't send them a notification
       * every 'watchdog_delay' microseconds.  So, send notifications twice
       * that often.  */
      watchdog_delay /= 2;
      watchdog.tv_sec = watchdog_delay  / 1000000;
      watchdog.tv_usec = watchdog_delay % 1000000;

      systemd_watchdog_timer = periodic_timer_new(tor_libevent_get_base(),
                                                  &watchdog,
                                                  systemd_watchdog_callback,
                                                  NULL);
      tor_assert(systemd_watchdog_timer);
    }
  }
#endif /* defined(HAVE_SYSTEMD_209) */

  if (!refill_timer) {
    struct timeval refill_interval;
    int msecs = get_options()->TokenBucketRefillInterval;

    refill_interval.tv_sec =  msecs/1000;
    refill_interval.tv_usec = (msecs%1000)*1000;

    refill_timer = periodic_timer_new(tor_libevent_get_base(),
                                      &refill_interval,
                                      refill_callback,
                                      NULL);
    tor_assert(refill_timer);
  }

#ifdef HAVE_SYSTEMD
  {
    const int r = sd_notify(0, "READY=1");
    if (r < 0) {
      log_warn(LD_GENERAL, "Unable to send readiness to systemd: %s",
               strerror(r));
    } else if (r > 0) {
      log_notice(LD_GENERAL, "Signaled readiness to systemd");
    } else {
      log_info(LD_GENERAL, "Systemd NOTIFY_SOCKET not present.");
    }
  }
#endif /* defined(HAVE_SYSTEMD) */

  main_loop_should_exit = 0;
  main_loop_exit_value = 0;

#ifdef ENABLE_RESTART_DEBUGGING
  {
    static int first_time = 1;

    if (first_time && getenv("TOR_DEBUG_RESTART")) {
      first_time = 0;
      const char *sec_str = getenv("TOR_DEBUG_RESTART_AFTER_SECONDS");
      long sec;
      int sec_ok=0;
      if (sec_str &&
          (sec = tor_parse_long(sec_str, 10, 0, INT_MAX, &sec_ok, NULL)) &&
          sec_ok) {
        /* Okay, we parsed the seconds. */
      } else {
        sec = 5;
      }
      struct timeval restart_after = { (time_t) sec, 0 };
      tor_shutdown_event_loop_for_restart_event =
        tor_evtimer_new(tor_libevent_get_base(),
                        tor_shutdown_event_loop_for_restart_cb, NULL);
      event_add(tor_shutdown_event_loop_for_restart_event, &restart_after);
    }
  }
#endif

  return run_main_loop_until_done();
}

/**
 * Run the main loop a single time. Return 0 for "exit"; -1 for "exit with
 * error", and 1 for "run this again."
 */
static int
run_main_loop_once(void)
{
  int loop_result;

  if (nt_service_is_stopping())
    return 0;

  if (main_loop_should_exit)
    return 0;

#ifndef _WIN32
  /* Make it easier to tell whether libevent failure is our fault or not. */
  errno = 0;
#endif

  /* All active linked conns should get their read events activated,
   * so that libevent knows to run their callbacks. */
  SMARTLIST_FOREACH(active_linked_connection_lst, connection_t *, conn,
                    event_active(conn->read_event, EV_READ, 1));

  if (get_options()->MainloopStats) {
    /* We always enforce that EVLOOP_ONCE is passed to event_base_loop() if we
     * are collecting main loop statistics. */
    called_loop_once = 1;
  } else {
    called_loop_once = smartlist_len(active_linked_connection_lst) ? 1 : 0;
  }

  /* Make sure we know (about) what time it is. */
  update_approx_time(time(NULL));

  /* Here it is: the main loop.  Here we tell Libevent to poll until we have
   * an event, or the second ends, or until we have some active linked
   * connections to trigger events for.  Libevent will wait till one
   * of these happens, then run all the appropriate callbacks. */
  loop_result = event_base_loop(tor_libevent_get_base(),
                                called_loop_once ? EVLOOP_ONCE : 0);

  if (get_options()->MainloopStats) {
    /* Update our main loop counters. */
    if (loop_result == 0) {
      // The call was successful.
      increment_main_loop_success_count();
    } else if (loop_result == -1) {
      // The call was erroneous.
      increment_main_loop_error_count();
    } else if (loop_result == 1) {
      // The call didn't have any active or pending events
      // to handle.
      increment_main_loop_idle_count();
    }
  }

  /* Oh, the loop failed.  That might be an error that we need to
   * catch, but more likely, it's just an interrupted poll() call or something,
   * and we should try again. */
  if (loop_result < 0) {
    int e = tor_socket_errno(-1);
    /* let the program survive things like ^z */
    if (e != EINTR && !ERRNO_IS_EINPROGRESS(e)) {
      log_err(LD_NET,"libevent call with %s failed: %s [%d]",
              tor_libevent_get_method(), tor_socket_strerror(e), e);
      return -1;
#ifndef _WIN32
    } else if (e == EINVAL) {
      log_warn(LD_NET, "EINVAL from libevent: should you upgrade libevent?");
      if (got_libevent_error())
        return -1;
#endif /* !defined(_WIN32) */
    } else {
      tor_assert_nonfatal_once(! ERRNO_IS_EINPROGRESS(e));
      log_debug(LD_NET,"libevent call interrupted.");
      /* You can't trust the results of this poll(). Go back to the
       * top of the big for loop. */
      return 1;
    }
  }

  if (main_loop_should_exit)
    return 0;

  /* And here is where we put callbacks that happen "every time the event loop
   * runs."  They must be very fast, or else the whole Tor process will get
   * slowed down.
   *
   * Note that this gets called once per libevent loop, which will make it
   * happen once per group of events that fire, or once per second. */

  /* If there are any pending client connections, try attaching them to
   * circuits (if we can.)  This will be pretty fast if nothing new is
   * pending.
   */
  connection_ap_attach_pending(0);

  return 1;
}

/** Run the run_main_loop_once() function until it declares itself done,
 * and return its final return value.
 *
 * Shadow won't invoke this function, so don't fill it up with things.
 */
static int
run_main_loop_until_done(void)
{
  int loop_result = 1;
  do {
    loop_result = run_main_loop_once();
  } while (loop_result == 1);

  if (main_loop_should_exit)
    return main_loop_exit_value;
  else
    return loop_result;
}

/** Libevent callback: invoked when we get a signal.
 */
static void
signal_callback(evutil_socket_t fd, short events, void *arg)
{
  const int *sigptr = arg;
  const int sig = *sigptr;
  (void)fd;
  (void)events;

  process_signal(sig);
}

/** Do the work of acting on a signal received in <b>sig</b> */
static void
process_signal(int sig)
{
  switch (sig)
    {
    case SIGTERM:
      log_notice(LD_GENERAL,"Catching signal TERM, exiting cleanly.");
      tor_shutdown_event_loop_and_exit(0);
      break;
    case SIGINT:
      if (!server_mode(get_options())) { /* do it now */
        log_notice(LD_GENERAL,"Interrupt: exiting cleanly.");
        tor_shutdown_event_loop_and_exit(0);
        return;
      }
#ifdef HAVE_SYSTEMD
      sd_notify(0, "STOPPING=1");
#endif
      hibernate_begin_shutdown();
      break;
#ifdef SIGPIPE
    case SIGPIPE:
      log_debug(LD_GENERAL,"Caught SIGPIPE. Ignoring.");
      break;
#endif
    case SIGUSR1:
      /* prefer to log it at INFO, but make sure we always see it */
      dumpstats(get_min_log_level()<LOG_INFO ? get_min_log_level() : LOG_INFO);
      control_event_signal(sig);
      break;
    case SIGUSR2:
      switch_logs_debug();
      log_debug(LD_GENERAL,"Caught USR2, going to loglevel debug. "
                "Send HUP to change back.");
      control_event_signal(sig);
      break;
    case SIGHUP:
#ifdef HAVE_SYSTEMD
      sd_notify(0, "RELOADING=1");
#endif
      if (do_hup() < 0) {
        log_warn(LD_CONFIG,"Restart failed (config error?). Exiting.");
        tor_shutdown_event_loop_and_exit(1);
        return;
      }
#ifdef HAVE_SYSTEMD
      sd_notify(0, "READY=1");
#endif
      control_event_signal(sig);
      break;
#ifdef SIGCHLD
    case SIGCHLD:
      notify_pending_waitpid_callbacks();
      break;
#endif
    case SIGNEWNYM: {
      time_t now = time(NULL);
      if (time_of_last_signewnym + MAX_SIGNEWNYM_RATE > now) {
        signewnym_is_pending = 1;
        log_notice(LD_CONTROL,
            "Rate limiting NEWNYM request: delaying by %d second(s)",
            (int)(MAX_SIGNEWNYM_RATE+time_of_last_signewnym-now));
      } else {
        signewnym_impl(now);
      }
      break;
    }
    case SIGCLEARDNSCACHE:
      addressmap_clear_transient();
      control_event_signal(sig);
      break;
    case SIGHEARTBEAT:
      log_heartbeat(time(NULL));
      control_event_signal(sig);
      break;
  }
}

/** Returns Tor's uptime. */
MOCK_IMPL(long,
get_uptime,(void))
{
  return stats_n_seconds_working;
}

/** Reset Tor's uptime. */
MOCK_IMPL(void,
reset_uptime,(void))
{
  stats_n_seconds_working = 0;
}

/**
 * Write current memory usage information to the log.
 */
static void
dumpmemusage(int severity)
{
  connection_dump_buffer_mem_stats(severity);
  tor_log(severity, LD_GENERAL, "In rephist: "U64_FORMAT" used by %d Tors.",
      U64_PRINTF_ARG(rephist_total_alloc), rephist_total_num);
  dump_routerlist_mem_usage(severity);
  dump_cell_pool_usage(severity);
  dump_dns_mem_usage(severity);
  tor_log_mallinfo(severity);
}

/** Write all statistics to the log, with log level <b>severity</b>. Called
 * in response to a SIGUSR1. */
static void
dumpstats(int severity)
{
  time_t now = time(NULL);
  time_t elapsed;
  size_t rbuf_cap, wbuf_cap, rbuf_len, wbuf_len;

  tor_log(severity, LD_GENERAL, "Dumping stats:");

  SMARTLIST_FOREACH_BEGIN(connection_array, connection_t *, conn) {
    int i = conn_sl_idx;
    tor_log(severity, LD_GENERAL,
        "Conn %d (socket %d) type %d (%s), state %d (%s), created %d secs ago",
        i, (int)conn->s, conn->type, conn_type_to_string(conn->type),
        conn->state, conn_state_to_string(conn->type, conn->state),
        (int)(now - conn->timestamp_created));
    if (!connection_is_listener(conn)) {
      tor_log(severity,LD_GENERAL,
          "Conn %d is to %s:%d.", i,
          safe_str_client(conn->address),
          conn->port);
      tor_log(severity,LD_GENERAL,
          "Conn %d: %d bytes waiting on inbuf (len %d, last read %d secs ago)",
          i,
          (int)connection_get_inbuf_len(conn),
          (int)buf_allocation(conn->inbuf),
          (int)(now - conn->timestamp_last_read_allowed));
      tor_log(severity,LD_GENERAL,
          "Conn %d: %d bytes waiting on outbuf "
          "(len %d, last written %d secs ago)",i,
          (int)connection_get_outbuf_len(conn),
          (int)buf_allocation(conn->outbuf),
          (int)(now - conn->timestamp_last_write_allowed));
      if (conn->type == CONN_TYPE_OR) {
        or_connection_t *or_conn = TO_OR_CONN(conn);
        if (or_conn->tls) {
          if (tor_tls_get_buffer_sizes(or_conn->tls, &rbuf_cap, &rbuf_len,
                                       &wbuf_cap, &wbuf_len) == 0) {
            tor_log(severity, LD_GENERAL,
                "Conn %d: %d/%d bytes used on OpenSSL read buffer; "
                "%d/%d bytes used on write buffer.",
                i, (int)rbuf_len, (int)rbuf_cap, (int)wbuf_len, (int)wbuf_cap);
          }
        }
      }
    }
    circuit_dump_by_conn(conn, severity); /* dump info about all the circuits
                                           * using this conn */
  } SMARTLIST_FOREACH_END(conn);

  channel_dumpstats(severity);
  channel_listener_dumpstats(severity);

  tor_log(severity, LD_NET,
      "Cells processed: "U64_FORMAT" padding\n"
      "                 "U64_FORMAT" create\n"
      "                 "U64_FORMAT" created\n"
      "                 "U64_FORMAT" relay\n"
      "                        ("U64_FORMAT" relayed)\n"
      "                        ("U64_FORMAT" delivered)\n"
      "                 "U64_FORMAT" destroy",
      U64_PRINTF_ARG(stats_n_padding_cells_processed),
      U64_PRINTF_ARG(stats_n_create_cells_processed),
      U64_PRINTF_ARG(stats_n_created_cells_processed),
      U64_PRINTF_ARG(stats_n_relay_cells_processed),
      U64_PRINTF_ARG(stats_n_relay_cells_relayed),
      U64_PRINTF_ARG(stats_n_relay_cells_delivered),
      U64_PRINTF_ARG(stats_n_destroy_cells_processed));
  if (stats_n_data_cells_packaged)
    tor_log(severity,LD_NET,"Average packaged cell fullness: %2.3f%%",
        100*(U64_TO_DBL(stats_n_data_bytes_packaged) /
             U64_TO_DBL(stats_n_data_cells_packaged*RELAY_PAYLOAD_SIZE)) );
  if (stats_n_data_cells_received)
    tor_log(severity,LD_NET,"Average delivered cell fullness: %2.3f%%",
        100*(U64_TO_DBL(stats_n_data_bytes_received) /
             U64_TO_DBL(stats_n_data_cells_received*RELAY_PAYLOAD_SIZE)) );

  cpuworker_log_onionskin_overhead(severity, ONION_HANDSHAKE_TYPE_TAP, "TAP");
  cpuworker_log_onionskin_overhead(severity, ONION_HANDSHAKE_TYPE_NTOR,"ntor");

  if (now - time_of_process_start >= 0)
    elapsed = now - time_of_process_start;
  else
    elapsed = 0;

  if (elapsed) {
    tor_log(severity, LD_NET,
        "Average bandwidth: "U64_FORMAT"/%d = %d bytes/sec reading",
        U64_PRINTF_ARG(stats_n_bytes_read),
        (int)elapsed,
        (int) (stats_n_bytes_read/elapsed));
    tor_log(severity, LD_NET,
        "Average bandwidth: "U64_FORMAT"/%d = %d bytes/sec writing",
        U64_PRINTF_ARG(stats_n_bytes_written),
        (int)elapsed,
        (int) (stats_n_bytes_written/elapsed));
  }

  tor_log(severity, LD_NET, "--------------- Dumping memory information:");
  dumpmemusage(severity);

  rep_hist_dump_stats(now,severity);
  rend_service_dump_stats(severity);
  dump_distinct_digest_count(severity);
}

/** Called by exit() as we shut down the process.
 */
static void
exit_function(void)
{
  /* NOTE: If we ever daemonize, this gets called immediately.  That's
   * okay for now, because we only use this on Windows.  */
#ifdef _WIN32
  WSACleanup();
#endif
}

#ifdef _WIN32
#define UNIX_ONLY 0
#else
#define UNIX_ONLY 1
#endif

static struct {
  /** A numeric code for this signal. Must match the signal value if
   * try_to_register is true. */
  int signal_value;
  /** True if we should try to register this signal with libevent and catch
   * corresponding posix signals. False otherwise. */
  int try_to_register;
  /** Pointer to hold the event object constructed for this signal. */
  struct event *signal_event;
} signal_handlers[] = {
#ifdef SIGINT
  { SIGINT, UNIX_ONLY, NULL }, /* do a controlled slow shutdown */
#endif
#ifdef SIGTERM
  { SIGTERM, UNIX_ONLY, NULL }, /* to terminate now */
#endif
#ifdef SIGPIPE
  { SIGPIPE, UNIX_ONLY, NULL }, /* otherwise SIGPIPE kills us */
#endif
#ifdef SIGUSR1
  { SIGUSR1, UNIX_ONLY, NULL }, /* dump stats */
#endif
#ifdef SIGUSR2
  { SIGUSR2, UNIX_ONLY, NULL }, /* go to loglevel debug */
#endif
#ifdef SIGHUP
  { SIGHUP, UNIX_ONLY, NULL }, /* to reload config, retry conns, etc */
#endif
#ifdef SIGXFSZ
  { SIGXFSZ, UNIX_ONLY, NULL }, /* handle file-too-big resource exhaustion */
#endif
#ifdef SIGCHLD
  { SIGCHLD, UNIX_ONLY, NULL }, /* handle dns/cpu workers that exit */
#endif
  /* These are controller-only */
  { SIGNEWNYM, 0, NULL },
  { SIGCLEARDNSCACHE, 0, NULL },
  { SIGHEARTBEAT, 0, NULL },
  { -1, -1, NULL }
};

/** Set up the signal handler events for this process, and register them
 * with libevent if appropriate. */
void
handle_signals(void)
{
  int i;
  const int enabled = !get_options()->DisableSignalHandlers;

  for (i = 0; signal_handlers[i].signal_value >= 0; ++i) {
    /* Signal handlers are only registered with libevent if they need to catch
     * real POSIX signals.  We construct these signal handler events in either
     * case, though, so that controllers can activate them with the SIGNAL
     * command.
     */
    if (enabled && signal_handlers[i].try_to_register) {
      signal_handlers[i].signal_event =
        tor_evsignal_new(tor_libevent_get_base(),
                         signal_handlers[i].signal_value,
                         signal_callback,
                         &signal_handlers[i].signal_value);
      if (event_add(signal_handlers[i].signal_event, NULL))
        log_warn(LD_BUG, "Error from libevent when adding "
                 "event for signal %d",
                 signal_handlers[i].signal_value);
    } else {
      signal_handlers[i].signal_event =
        tor_event_new(tor_libevent_get_base(), -1,
                      EV_SIGNAL, signal_callback,
                      &signal_handlers[i].signal_value);
    }
  }
}

/* Cause the signal handler for signal_num to be called in the event loop. */
void
activate_signal(int signal_num)
{
  int i;
  for (i = 0; signal_handlers[i].signal_value >= 0; ++i) {
    if (signal_handlers[i].signal_value == signal_num) {
      event_active(signal_handlers[i].signal_event, EV_SIGNAL, 1);
      return;
    }
  }
}

/** Main entry point for the Tor command-line client.  Return 0 on "success",
 * negative on "failure", and positive on "success and exit".
 */
int
tor_init(int argc, char *argv[])
{
  char progname[256];
  int quiet = 0;

  time_of_process_start = time(NULL);
  init_connection_lists();
  /* Have the log set up with our application name. */
  tor_snprintf(progname, sizeof(progname), "Tor %s", get_version());
  log_set_application_name(progname);

  /* Set up the crypto nice and early */
  if (crypto_early_init() < 0) {
    log_err(LD_GENERAL, "Unable to initialize the crypto subsystem!");
    return -1;
  }

  /* Initialize the history structures. */
  rep_hist_init();
  /* Initialize the service cache. */
  rend_cache_init();
  addressmap_init(); /* Init the client dns cache. Do it always, since it's
                      * cheap. */
  /* Initialize the HS subsystem. */
  hs_init();

  {
  /* We search for the "quiet" option first, since it decides whether we
   * will log anything at all to the command line. */
    config_line_t *opts = NULL, *cmdline_opts = NULL;
    const config_line_t *cl;
    (void) config_parse_commandline(argc, argv, 1, &opts, &cmdline_opts);
    for (cl = cmdline_opts; cl; cl = cl->next) {
      if (!strcmp(cl->key, "--hush"))
        quiet = 1;
      if (!strcmp(cl->key, "--quiet") ||
          !strcmp(cl->key, "--dump-config"))
        quiet = 2;
      /* The following options imply --hush */
      if (!strcmp(cl->key, "--version") || !strcmp(cl->key, "--digests") ||
          !strcmp(cl->key, "--list-torrc-options") ||
          !strcmp(cl->key, "--library-versions") ||
          !strcmp(cl->key, "--hash-password") ||
          !strcmp(cl->key, "-h") || !strcmp(cl->key, "--help")) {
        if (quiet < 1)
          quiet = 1;
      }
    }
    config_free_lines(opts);
    config_free_lines(cmdline_opts);
  }

 /* give it somewhere to log to initially */
  switch (quiet) {
    case 2:
      /* no initial logging */
      break;
    case 1:
      add_temp_log(LOG_WARN);
      break;
    default:
      add_temp_log(LOG_NOTICE);
  }
  quiet_level = quiet;

  {
    const char *version = get_version();

    log_notice(LD_GENERAL, "Tor %s running on %s with Libevent %s, "
               "OpenSSL %s, Zlib %s, Liblzma %s, and Libzstd %s.", version,
               get_uname(),
               tor_libevent_get_version_str(),
               crypto_openssl_get_version_str(),
               tor_compress_supports_method(ZLIB_METHOD) ?
                 tor_compress_version_str(ZLIB_METHOD) : "N/A",
               tor_compress_supports_method(LZMA_METHOD) ?
                 tor_compress_version_str(LZMA_METHOD) : "N/A",
               tor_compress_supports_method(ZSTD_METHOD) ?
                 tor_compress_version_str(ZSTD_METHOD) : "N/A");

    log_notice(LD_GENERAL, "Tor can't help you if you use it wrong! "
               "Learn how to be safe at "
               "https://www.torproject.org/download/download#warning");

    if (strstr(version, "alpha") || strstr(version, "beta"))
      log_notice(LD_GENERAL, "This version is not a stable Tor release. "
                 "Expect more bugs than usual.");

    tor_compress_log_init_warnings();
  }

#ifdef HAVE_RUST
  char *rust_str = rust_welcome_string();
  if (rust_str != NULL && strlen(rust_str) > 0) {
    log_notice(LD_GENERAL, "%s", rust_str);
  }
  tor_free(rust_str);
#endif /* defined(HAVE_RUST) */

  if (network_init()<0) {
    log_err(LD_BUG,"Error initializing network; exiting.");
    return -1;
  }
  atexit(exit_function);

  int init_rv = options_init_from_torrc(argc,argv);
  if (init_rv < 0) {
    log_err(LD_CONFIG,"Reading config failed--see warnings above.");
    return -1;
  } else if (init_rv > 0) {
    // We succeeded, and should exit anyway -- probably the user just said
    // "--version" or something like that.
    return 1;
  }

  /* The options are now initialised */
  const or_options_t *options = get_options();

  /* Initialize channelpadding parameters to defaults until we get
   * a consensus */
  channelpadding_new_consensus_params(NULL);

  /* Initialize predicted ports list after loading options */
  predicted_ports_init();

#ifndef _WIN32
  if (geteuid()==0)
    log_warn(LD_GENERAL,"You are running Tor as root. You don't need to, "
             "and you probably shouldn't.");
#endif

  if (crypto_global_init(options->HardwareAccel,
                         options->AccelName,
                         options->AccelDir)) {
    log_err(LD_BUG, "Unable to initialize OpenSSL. Exiting.");
    return -1;
  }
  stream_choice_seed_weak_rng();
  if (tor_init_libevent_rng() < 0) {
    log_warn(LD_NET, "Problem initializing libevent RNG.");
  }

  /* Scan/clean unparseable descriptors; after reading config */
  routerparse_init();

  return 0;
}

/** A lockfile structure, used to prevent two Tors from messing with the
 * data directory at once.  If this variable is non-NULL, we're holding
 * the lockfile. */
static tor_lockfile_t *lockfile = NULL;

/** Try to grab the lock file described in <b>options</b>, if we do not
 * already have it.  If <b>err_if_locked</b> is true, warn if somebody else is
 * holding the lock, and exit if we can't get it after waiting.  Otherwise,
 * return -1 if we can't get the lockfile.  Return 0 on success.
 */
int
try_locking(const or_options_t *options, int err_if_locked)
{
  if (lockfile)
    return 0;
  else {
    char *fname = options_get_datadir_fname(options, "lock");
    int already_locked = 0;
    tor_lockfile_t *lf = tor_lockfile_lock(fname, 0, &already_locked);
    tor_free(fname);
    if (!lf) {
      if (err_if_locked && already_locked) {
        int r;
        log_warn(LD_GENERAL, "It looks like another Tor process is running "
                 "with the same data directory.  Waiting 5 seconds to see "
                 "if it goes away.");
#ifndef _WIN32
        sleep(5);
#else
        Sleep(5000);
#endif
        r = try_locking(options, 0);
        if (r<0) {
          log_err(LD_GENERAL, "No, it's still there.  Exiting.");
          return -1;
        }
        return r;
      }
      return -1;
    }
    lockfile = lf;
    return 0;
  }
}

/** Return true iff we've successfully acquired the lock file. */
int
have_lockfile(void)
{
  return lockfile != NULL;
}

/** If we have successfully acquired the lock file, release it. */
void
release_lockfile(void)
{
  if (lockfile) {
    tor_lockfile_unlock(lockfile);
    lockfile = NULL;
  }
}

/** Free all memory that we might have allocated somewhere.
 * If <b>postfork</b>, we are a worker process and we want to free
 * only the parts of memory that we won't touch. If !<b>postfork</b>,
 * Tor is shutting down and we should free everything.
 *
 * Helps us find the real leaks with dmalloc and the like. Also valgrind
 * should then report 0 reachable in its leak report (in an ideal world --
 * in practice libevent, SSL, libc etc never quite free everything). */
void
tor_free_all(int postfork)
{
  if (!postfork) {
    evdns_shutdown(1);
  }
  geoip_free_all();
  dirvote_free_all();
  routerlist_free_all();
  networkstatus_free_all();
  addressmap_free_all();
  dirserv_free_all();
  rend_cache_free_all();
  rend_service_authorization_free_all();
  rep_hist_free_all();
  dns_free_all();
  clear_pending_onions();
  circuit_free_all();
  entry_guards_free_all();
  pt_free_all();
  channel_tls_free_all();
  channel_free_all();
  connection_free_all();
  connection_edge_free_all();
  scheduler_free_all();
  nodelist_free_all();
  microdesc_free_all();
  routerparse_free_all();
  ext_orport_free_all();
  control_free_all();
  sandbox_free_getaddrinfo_cache();
  protover_free_all();
  bridges_free_all();
  consdiffmgr_free_all();
  hs_free_all();
  dos_free_all();
  if (!postfork) {
    config_free_all();
    or_state_free_all();
    router_free_all();
    routerkeys_free_all();
    policies_free_all();
  }
  if (!postfork) {
    tor_tls_free_all();
#ifndef _WIN32
    tor_getpwnam(NULL);
#endif
  }
  /* stuff in main.c */

  smartlist_free(connection_array);
  smartlist_free(closeable_connection_lst);
  smartlist_free(active_linked_connection_lst);
  periodic_timer_free(second_timer);
  teardown_periodic_events();
  periodic_timer_free(refill_timer);
<<<<<<< HEAD
  tor_event_free(shutdown_did_not_work_event);
  tor_event_free(initialize_periodic_events_event);
=======
#ifdef HAVE_SYSTEMD_209
  periodic_timer_free(systemd_watchdog_timer);
#endif

  global_read_bucket = global_write_bucket = 0;
  global_relayed_read_bucket = global_relayed_write_bucket = 0;
  stats_prev_global_read_bucket = stats_prev_global_write_bucket = 0;
  stats_prev_n_read = stats_prev_n_written = 0;
  stats_n_bytes_read = stats_n_bytes_written = 0;
  time_of_process_start = 0;
  time_of_last_signewnym = 0;
  signewnym_is_pending = 0;
  newnym_epoch = 0;
  called_loop_once = 0;
  main_loop_should_exit = 0;
  main_loop_exit_value = 0;
  can_complete_circuits = 0;
  quiet_level = 0;
  should_init_bridge_stats = 1;
  dns_honesty_first_time = 1;
  heartbeat_callback_first_time = 1;
  n_libevent_errors = 0;
  current_second = 0;
  memset(&refill_timer_current_millisecond, 0, sizeof(struct timeval));
>>>>>>> 3809036c

  if (!postfork) {
    release_lockfile();
  }
  tor_libevent_free_all();
  /* Stuff in util.c and address.c*/
  if (!postfork) {
    escaped(NULL);
    esc_router_info(NULL);
    clean_up_backtrace_handler();
    logs_free_all(); /* free log strings. do this last so logs keep working. */
  }
}

/**
 * Remove the specified file, and log a warning if the operation fails for
 * any reason other than the file not existing. Ignores NULL filenames.
 */
void
tor_remove_file(const char *filename)
{
  if (filename && tor_unlink(filename) != 0 && errno != ENOENT) {
    log_warn(LD_FS, "Couldn't unlink %s: %s",
               filename, strerror(errno));
  }
}

/** Do whatever cleanup is necessary before shutting Tor down. */
void
tor_cleanup(void)
{
  const or_options_t *options = get_options();
  if (options->command == CMD_RUN_TOR) {
    time_t now = time(NULL);
    /* Remove our pid file. We don't care if there was an error when we
     * unlink, nothing we could do about it anyways. */
    tor_remove_file(options->PidFile);
    /* Remove control port file */
    tor_remove_file(options->ControlPortWriteToFile);
    /* Remove cookie authentication file */
    {
      char *cookie_fname = get_controller_cookie_file_name();
      tor_remove_file(cookie_fname);
      tor_free(cookie_fname);
    }
    /* Remove Extended ORPort cookie authentication file */
    {
      char *cookie_fname = get_ext_or_auth_cookie_file_name();
      tor_remove_file(cookie_fname);
      tor_free(cookie_fname);
    }
    if (accounting_is_enabled(options))
      accounting_record_bandwidth_usage(now, get_or_state());
    or_state_mark_dirty(get_or_state(), 0); /* force an immediate save. */
    or_state_save(now);
    if (authdir_mode(options)) {
      sr_save_and_cleanup();
    }
    if (authdir_mode_tests_reachability(options))
      rep_hist_record_mtbf_data(now, 0);
    keypin_close_journal();
  }

  timers_shutdown();

#ifdef USE_DMALLOC
  dmalloc_log_stats();
#endif
  tor_free_all(0); /* We could move tor_free_all back into the ifdef below
                      later, if it makes shutdown unacceptably slow.  But for
                      now, leave it here: it's helped us catch bugs in the
                      past. */
  crypto_global_cleanup();
#ifdef USE_DMALLOC
  dmalloc_log_unfreed();
  dmalloc_shutdown();
#endif
}

/** Read/create keys as needed, and echo our fingerprint to stdout. */
static int
do_list_fingerprint(void)
{
  char buf[FINGERPRINT_LEN+1];
  crypto_pk_t *k;
  const char *nickname = get_options()->Nickname;
  sandbox_disable_getaddrinfo_cache();
  if (!server_mode(get_options())) {
    log_err(LD_GENERAL,
            "Clients don't have long-term identity keys. Exiting.");
    return -1;
  }
  tor_assert(nickname);
  if (init_keys() < 0) {
    log_err(LD_GENERAL,"Error initializing keys; exiting.");
    return -1;
  }
  if (!(k = get_server_identity_key())) {
    log_err(LD_GENERAL,"Error: missing identity key.");
    return -1;
  }
  if (crypto_pk_get_fingerprint(k, buf, 1)<0) {
    log_err(LD_BUG, "Error computing fingerprint");
    return -1;
  }
  printf("%s %s\n", nickname, buf);
  return 0;
}

/** Entry point for password hashing: take the desired password from
 * the command line, and print its salted hash to stdout. **/
static void
do_hash_password(void)
{

  char output[256];
  char key[S2K_RFC2440_SPECIFIER_LEN+DIGEST_LEN];

  crypto_rand(key, S2K_RFC2440_SPECIFIER_LEN-1);
  key[S2K_RFC2440_SPECIFIER_LEN-1] = (uint8_t)96; /* Hash 64 K of data. */
  secret_to_key_rfc2440(key+S2K_RFC2440_SPECIFIER_LEN, DIGEST_LEN,
                get_options()->command_arg, strlen(get_options()->command_arg),
                key);
  base16_encode(output, sizeof(output), key, sizeof(key));
  printf("16:%s\n",output);
}

/** Entry point for configuration dumping: write the configuration to
 * stdout. */
static int
do_dump_config(void)
{
  const or_options_t *options = get_options();
  const char *arg = options->command_arg;
  int how;
  char *opts;

  if (!strcmp(arg, "short")) {
    how = OPTIONS_DUMP_MINIMAL;
  } else if (!strcmp(arg, "non-builtin")) {
    how = OPTIONS_DUMP_DEFAULTS;
  } else if (!strcmp(arg, "full")) {
    how = OPTIONS_DUMP_ALL;
  } else {
    fprintf(stderr, "No valid argument to --dump-config found!\n");
    fprintf(stderr, "Please select 'short', 'non-builtin', or 'full'.\n");

    return -1;
  }

  opts = options_dump(options, how);
  printf("%s", opts);
  tor_free(opts);

  return 0;
}

static void
init_addrinfo(void)
{
  if (! server_mode(get_options()) ||
      (get_options()->Address && strlen(get_options()->Address) > 0)) {
    /* We don't need to seed our own hostname, because we won't be calling
     * resolve_my_address on it.
     */
    return;
  }
  char hname[256];

  // host name to sandbox
  gethostname(hname, sizeof(hname));
  sandbox_add_addrinfo(hname);
}

static sandbox_cfg_t*
sandbox_init_filter(void)
{
  const or_options_t *options = get_options();
  sandbox_cfg_t *cfg = sandbox_cfg_new();
  int i;

  sandbox_cfg_allow_openat_filename(&cfg,
      get_cachedir_fname("cached-status"));

#define OPEN(name)                              \
  sandbox_cfg_allow_open_filename(&cfg, tor_strdup(name))

#define OPEN_DATADIR(name)                      \
  sandbox_cfg_allow_open_filename(&cfg, get_datadir_fname(name))

#define OPEN_DATADIR2(name, name2)                       \
  sandbox_cfg_allow_open_filename(&cfg, get_datadir_fname2((name), (name2)))

#define OPEN_DATADIR_SUFFIX(name, suffix) do {  \
    OPEN_DATADIR(name);                         \
    OPEN_DATADIR(name suffix);                  \
  } while (0)

#define OPEN_DATADIR2_SUFFIX(name, name2, suffix) do {  \
    OPEN_DATADIR2(name, name2);                         \
    OPEN_DATADIR2(name, name2 suffix);                  \
  } while (0)

#define OPEN_KEY_DIRECTORY() \
  sandbox_cfg_allow_open_filename(&cfg, tor_strdup(options->KeyDirectory))
#define OPEN_CACHEDIR(name)                      \
  sandbox_cfg_allow_open_filename(&cfg, get_cachedir_fname(name))
#define OPEN_CACHEDIR_SUFFIX(name, suffix) do {  \
    OPEN_CACHEDIR(name);                         \
    OPEN_CACHEDIR(name suffix);                  \
  } while (0)
#define OPEN_KEYDIR(name)                      \
  sandbox_cfg_allow_open_filename(&cfg, get_keydir_fname(name))
#define OPEN_KEYDIR_SUFFIX(name, suffix) do {    \
    OPEN_KEYDIR(name);                           \
    OPEN_KEYDIR(name suffix);                    \
  } while (0)

  OPEN(options->DataDirectory);
  OPEN_KEY_DIRECTORY();

  OPEN_CACHEDIR_SUFFIX("cached-certs", ".tmp");
  OPEN_CACHEDIR_SUFFIX("cached-consensus", ".tmp");
  OPEN_CACHEDIR_SUFFIX("unverified-consensus", ".tmp");
  OPEN_CACHEDIR_SUFFIX("unverified-microdesc-consensus", ".tmp");
  OPEN_CACHEDIR_SUFFIX("cached-microdesc-consensus", ".tmp");
  OPEN_CACHEDIR_SUFFIX("cached-microdescs", ".tmp");
  OPEN_CACHEDIR_SUFFIX("cached-microdescs.new", ".tmp");
  OPEN_CACHEDIR_SUFFIX("cached-descriptors", ".tmp");
  OPEN_CACHEDIR_SUFFIX("cached-descriptors.new", ".tmp");
  OPEN_CACHEDIR("cached-descriptors.tmp.tmp");
  OPEN_CACHEDIR_SUFFIX("cached-extrainfo", ".tmp");
  OPEN_CACHEDIR_SUFFIX("cached-extrainfo.new", ".tmp");
  OPEN_CACHEDIR("cached-extrainfo.tmp.tmp");

  OPEN_DATADIR_SUFFIX("state", ".tmp");
  OPEN_DATADIR_SUFFIX("sr-state", ".tmp");
  OPEN_DATADIR_SUFFIX("unparseable-desc", ".tmp");
  OPEN_DATADIR_SUFFIX("v3-status-votes", ".tmp");
  OPEN_DATADIR("key-pinning-journal");
  OPEN("/dev/srandom");
  OPEN("/dev/urandom");
  OPEN("/dev/random");
  OPEN("/etc/hosts");
  OPEN("/proc/meminfo");

  if (options->BridgeAuthoritativeDir)
    OPEN_DATADIR_SUFFIX("networkstatus-bridges", ".tmp");

  if (authdir_mode(options))
    OPEN_DATADIR("approved-routers");

  if (options->ServerDNSResolvConfFile)
    sandbox_cfg_allow_open_filename(&cfg,
                                tor_strdup(options->ServerDNSResolvConfFile));
  else
    sandbox_cfg_allow_open_filename(&cfg, tor_strdup("/etc/resolv.conf"));

  for (i = 0; i < 2; ++i) {
    if (get_torrc_fname(i)) {
      sandbox_cfg_allow_open_filename(&cfg, tor_strdup(get_torrc_fname(i)));
    }
  }

  SMARTLIST_FOREACH(options->FilesOpenedByIncludes, char *, f, {
    OPEN(f);
  });

#define RENAME_SUFFIX(name, suffix)        \
  sandbox_cfg_allow_rename(&cfg,           \
      get_datadir_fname(name suffix),      \
      get_datadir_fname(name))

#define RENAME_SUFFIX2(prefix, name, suffix) \
  sandbox_cfg_allow_rename(&cfg,                                        \
                           get_datadir_fname2(prefix, name suffix),     \
                           get_datadir_fname2(prefix, name))

#define RENAME_CACHEDIR_SUFFIX(name, suffix)        \
  sandbox_cfg_allow_rename(&cfg,           \
      get_cachedir_fname(name suffix),      \
      get_cachedir_fname(name))

#define RENAME_KEYDIR_SUFFIX(name, suffix)    \
  sandbox_cfg_allow_rename(&cfg,           \
      get_keydir_fname(name suffix),      \
      get_keydir_fname(name))

  RENAME_CACHEDIR_SUFFIX("cached-certs", ".tmp");
  RENAME_CACHEDIR_SUFFIX("cached-consensus", ".tmp");
  RENAME_CACHEDIR_SUFFIX("unverified-consensus", ".tmp");
  RENAME_CACHEDIR_SUFFIX("unverified-microdesc-consensus", ".tmp");
  RENAME_CACHEDIR_SUFFIX("cached-microdesc-consensus", ".tmp");
  RENAME_CACHEDIR_SUFFIX("cached-microdescs", ".tmp");
  RENAME_CACHEDIR_SUFFIX("cached-microdescs", ".new");
  RENAME_CACHEDIR_SUFFIX("cached-microdescs.new", ".tmp");
  RENAME_CACHEDIR_SUFFIX("cached-descriptors", ".tmp");
  RENAME_CACHEDIR_SUFFIX("cached-descriptors", ".new");
  RENAME_CACHEDIR_SUFFIX("cached-descriptors.new", ".tmp");
  RENAME_CACHEDIR_SUFFIX("cached-extrainfo", ".tmp");
  RENAME_CACHEDIR_SUFFIX("cached-extrainfo", ".new");
  RENAME_CACHEDIR_SUFFIX("cached-extrainfo.new", ".tmp");

  RENAME_SUFFIX("state", ".tmp");
  RENAME_SUFFIX("sr-state", ".tmp");
  RENAME_SUFFIX("unparseable-desc", ".tmp");
  RENAME_SUFFIX("v3-status-votes", ".tmp");

  if (options->BridgeAuthoritativeDir)
    RENAME_SUFFIX("networkstatus-bridges", ".tmp");

#define STAT_DATADIR(name)                      \
  sandbox_cfg_allow_stat_filename(&cfg, get_datadir_fname(name))

#define STAT_CACHEDIR(name)                                             \
  sandbox_cfg_allow_stat_filename(&cfg, get_cachedir_fname(name))

#define STAT_DATADIR2(name, name2)                                      \
  sandbox_cfg_allow_stat_filename(&cfg, get_datadir_fname2((name), (name2)))

#define STAT_KEY_DIRECTORY() \
  sandbox_cfg_allow_stat_filename(&cfg, tor_strdup(options->KeyDirectory))

  STAT_DATADIR(NULL);
  STAT_DATADIR("lock");
  STAT_DATADIR("state");
  STAT_DATADIR("router-stability");

  STAT_CACHEDIR("cached-extrainfo.new");

  {
    smartlist_t *files = smartlist_new();
    tor_log_get_logfile_names(files);
    SMARTLIST_FOREACH(files, char *, file_name, {
      /* steals reference */
      sandbox_cfg_allow_open_filename(&cfg, file_name);
    });
    smartlist_free(files);
  }

  {
    smartlist_t *files = smartlist_new();
    smartlist_t *dirs = smartlist_new();
    hs_service_lists_fnames_for_sandbox(files, dirs);
    SMARTLIST_FOREACH(files, char *, file_name, {
      char *tmp_name = NULL;
      tor_asprintf(&tmp_name, "%s.tmp", file_name);
      sandbox_cfg_allow_rename(&cfg,
                               tor_strdup(tmp_name), tor_strdup(file_name));
      /* steals references */
      sandbox_cfg_allow_open_filename(&cfg, file_name);
      sandbox_cfg_allow_open_filename(&cfg, tmp_name);
    });
    SMARTLIST_FOREACH(dirs, char *, dir, {
      /* steals reference */
      sandbox_cfg_allow_stat_filename(&cfg, dir);
    });
    smartlist_free(files);
    smartlist_free(dirs);
  }

  {
    char *fname;
    if ((fname = get_controller_cookie_file_name())) {
      sandbox_cfg_allow_open_filename(&cfg, fname);
    }
    if ((fname = get_ext_or_auth_cookie_file_name())) {
      sandbox_cfg_allow_open_filename(&cfg, fname);
    }
  }

  SMARTLIST_FOREACH_BEGIN(get_configured_ports(), port_cfg_t *, port) {
    if (!port->is_unix_addr)
      continue;
    /* When we open an AF_UNIX address, we want permission to open the
     * directory that holds it. */
    char *dirname = tor_strdup(port->unix_addr);
    if (get_parent_directory(dirname) == 0) {
      OPEN(dirname);
    }
    tor_free(dirname);
    sandbox_cfg_allow_chmod_filename(&cfg, tor_strdup(port->unix_addr));
    sandbox_cfg_allow_chown_filename(&cfg, tor_strdup(port->unix_addr));
  } SMARTLIST_FOREACH_END(port);

  if (options->DirPortFrontPage) {
    sandbox_cfg_allow_open_filename(&cfg,
                                    tor_strdup(options->DirPortFrontPage));
  }

  // orport
  if (server_mode(get_options())) {

    OPEN_KEYDIR_SUFFIX("secret_id_key", ".tmp");
    OPEN_KEYDIR_SUFFIX("secret_onion_key", ".tmp");
    OPEN_KEYDIR_SUFFIX("secret_onion_key_ntor", ".tmp");
    OPEN_KEYDIR("secret_id_key.old");
    OPEN_KEYDIR("secret_onion_key.old");
    OPEN_KEYDIR("secret_onion_key_ntor.old");

    OPEN_KEYDIR_SUFFIX("ed25519_master_id_secret_key", ".tmp");
    OPEN_KEYDIR_SUFFIX("ed25519_master_id_secret_key_encrypted", ".tmp");
    OPEN_KEYDIR_SUFFIX("ed25519_master_id_public_key", ".tmp");
    OPEN_KEYDIR_SUFFIX("ed25519_signing_secret_key", ".tmp");
    OPEN_KEYDIR_SUFFIX("ed25519_signing_secret_key_encrypted", ".tmp");
    OPEN_KEYDIR_SUFFIX("ed25519_signing_public_key", ".tmp");
    OPEN_KEYDIR_SUFFIX("ed25519_signing_cert", ".tmp");

    OPEN_DATADIR2_SUFFIX("stats", "bridge-stats", ".tmp");
    OPEN_DATADIR2_SUFFIX("stats", "dirreq-stats", ".tmp");

    OPEN_DATADIR2_SUFFIX("stats", "entry-stats", ".tmp");
    OPEN_DATADIR2_SUFFIX("stats", "exit-stats", ".tmp");
    OPEN_DATADIR2_SUFFIX("stats", "buffer-stats", ".tmp");
    OPEN_DATADIR2_SUFFIX("stats", "conn-stats", ".tmp");
    OPEN_DATADIR2_SUFFIX("stats", "hidserv-stats", ".tmp");

    OPEN_DATADIR("approved-routers");
    OPEN_DATADIR_SUFFIX("fingerprint", ".tmp");
    OPEN_DATADIR_SUFFIX("hashed-fingerprint", ".tmp");
    OPEN_DATADIR_SUFFIX("router-stability", ".tmp");

    OPEN("/etc/resolv.conf");

    RENAME_SUFFIX("fingerprint", ".tmp");
    RENAME_KEYDIR_SUFFIX("secret_onion_key_ntor", ".tmp");

    RENAME_KEYDIR_SUFFIX("secret_id_key", ".tmp");
    RENAME_KEYDIR_SUFFIX("secret_id_key.old", ".tmp");
    RENAME_KEYDIR_SUFFIX("secret_onion_key", ".tmp");
    RENAME_KEYDIR_SUFFIX("secret_onion_key.old", ".tmp");

    RENAME_SUFFIX2("stats", "bridge-stats", ".tmp");
    RENAME_SUFFIX2("stats", "dirreq-stats", ".tmp");
    RENAME_SUFFIX2("stats", "entry-stats", ".tmp");
    RENAME_SUFFIX2("stats", "exit-stats", ".tmp");
    RENAME_SUFFIX2("stats", "buffer-stats", ".tmp");
    RENAME_SUFFIX2("stats", "conn-stats", ".tmp");
    RENAME_SUFFIX2("stats", "hidserv-stats", ".tmp");
    RENAME_SUFFIX("hashed-fingerprint", ".tmp");
    RENAME_SUFFIX("router-stability", ".tmp");

    RENAME_KEYDIR_SUFFIX("ed25519_master_id_secret_key", ".tmp");
    RENAME_KEYDIR_SUFFIX("ed25519_master_id_secret_key_encrypted", ".tmp");
    RENAME_KEYDIR_SUFFIX("ed25519_master_id_public_key", ".tmp");
    RENAME_KEYDIR_SUFFIX("ed25519_signing_secret_key", ".tmp");
    RENAME_KEYDIR_SUFFIX("ed25519_signing_cert", ".tmp");

    sandbox_cfg_allow_rename(&cfg,
             get_keydir_fname("secret_onion_key"),
             get_keydir_fname("secret_onion_key.old"));
    sandbox_cfg_allow_rename(&cfg,
             get_keydir_fname("secret_onion_key_ntor"),
             get_keydir_fname("secret_onion_key_ntor.old"));

    STAT_KEY_DIRECTORY();
    OPEN_DATADIR("stats");
    STAT_DATADIR("stats");
    STAT_DATADIR2("stats", "dirreq-stats");

    consdiffmgr_register_with_sandbox(&cfg);
  }

  init_addrinfo();

  return cfg;
}

/* Main entry point for the Tor process.  Called from tor_main(), and by
 * anybody embedding Tor. */
int
tor_run_main(const tor_main_configuration_t *tor_cfg)
{
  int result = 0;

  int argc = tor_cfg->argc;
  char **argv = tor_cfg->argv;

#ifdef _WIN32
#ifndef HeapEnableTerminationOnCorruption
#define HeapEnableTerminationOnCorruption 1
#endif
  /* On heap corruption, just give up; don't try to play along. */
  HeapSetInformation(NULL, HeapEnableTerminationOnCorruption, NULL, 0);
  /* Call SetProcessDEPPolicy to permanently enable DEP.
     The function will not resolve on earlier versions of Windows,
     and failure is not dangerous. */
  HMODULE hMod = GetModuleHandleA("Kernel32.dll");
  if (hMod) {
    typedef BOOL (WINAPI *PSETDEP)(DWORD);
    PSETDEP setdeppolicy = (PSETDEP)GetProcAddress(hMod,
                           "SetProcessDEPPolicy");
    if (setdeppolicy) {
      /* PROCESS_DEP_ENABLE | PROCESS_DEP_DISABLE_ATL_THUNK_EMULATION */
      setdeppolicy(3);
    }
  }
#endif /* defined(_WIN32) */

  configure_backtrace_handler(get_version());
  init_protocol_warning_severity_level();

  update_approx_time(time(NULL));
  tor_threads_init();
  tor_compress_init();
  init_logging(0);
  monotime_init();
#ifdef USE_DMALLOC
  {
    /* Instruct OpenSSL to use our internal wrappers for malloc,
       realloc and free. */
    int r = crypto_use_tor_alloc_functions();
    tor_assert(r == 0);
  }
#endif /* defined(USE_DMALLOC) */
#ifdef NT_SERVICE
  {
     int done = 0;
     result = nt_service_parse_options(argc, argv, &done);
     if (done) return result;
  }
#endif /* defined(NT_SERVICE) */
  {
    int init_rv = tor_init(argc, argv);
    if (init_rv < 0)
      return -1;
    else if (init_rv > 0)
      return 0;
  }

  if (get_options()->Sandbox && get_options()->command == CMD_RUN_TOR) {
    sandbox_cfg_t* cfg = sandbox_init_filter();

    if (sandbox_init(cfg)) {
      log_err(LD_BUG,"Failed to create syscall sandbox filter");
      return -1;
    }

    // registering libevent rng
#ifdef HAVE_EVUTIL_SECURE_RNG_SET_URANDOM_DEVICE_FILE
    evutil_secure_rng_set_urandom_device_file(
        (char*) sandbox_intern_string("/dev/urandom"));
#endif
  }

  switch (get_options()->command) {
  case CMD_RUN_TOR:
#ifdef NT_SERVICE
    nt_service_set_state(SERVICE_RUNNING);
#endif
    result = do_main_loop();
    break;
  case CMD_KEYGEN:
    result = load_ed_keys(get_options(), time(NULL)) < 0;
    break;
  case CMD_KEY_EXPIRATION:
    init_keys();
    result = log_cert_expiration();
    break;
  case CMD_LIST_FINGERPRINT:
    result = do_list_fingerprint();
    break;
  case CMD_HASH_PASSWORD:
    do_hash_password();
    result = 0;
    break;
  case CMD_VERIFY_CONFIG:
    if (quiet_level == 0)
      printf("Configuration was valid\n");
    result = 0;
    break;
  case CMD_DUMP_CONFIG:
    result = do_dump_config();
    break;
  case CMD_RUN_UNITTESTS: /* only set by test.c */
  default:
    log_warn(LD_BUG,"Illegal command number %d: internal error.",
             get_options()->command);
    result = -1;
  }
  tor_cleanup();
  return result;
}
<|MERGE_RESOLUTION|>--- conflicted
+++ resolved
@@ -3527,10 +3527,9 @@
   periodic_timer_free(second_timer);
   teardown_periodic_events();
   periodic_timer_free(refill_timer);
-<<<<<<< HEAD
   tor_event_free(shutdown_did_not_work_event);
   tor_event_free(initialize_periodic_events_event);
-=======
+
 #ifdef HAVE_SYSTEMD_209
   periodic_timer_free(systemd_watchdog_timer);
 #endif
@@ -3555,7 +3554,6 @@
   n_libevent_errors = 0;
   current_second = 0;
   memset(&refill_timer_current_millisecond, 0, sizeof(struct timeval));
->>>>>>> 3809036c
 
   if (!postfork) {
     release_lockfile();
