/* Copyright (c) 2004-2006, Roger Dingledine, Nick Mathewson.
 * Copyright (c) 2007-2016, The Tor Project, Inc. */
/* See LICENSE for licensing information */

/**
 * \file rendservice.c
 * \brief The hidden-service side of rendezvous functionality.
 **/

#define RENDSERVICE_PRIVATE

#include "or.h"
#include "circpathbias.h"
#include "circuitbuild.h"
#include "circuitlist.h"
#include "circuituse.h"
#include "config.h"
#include "control.h"
#include "directory.h"
#include "hs_common.h"
#include "main.h"
#include "networkstatus.h"
#include "nodelist.h"
#include "policies.h"
#include "rendclient.h"
#include "rendcommon.h"
#include "rendservice.h"
#include "router.h"
#include "relay.h"
#include "rephist.h"
#include "replaycache.h"
#include "routerlist.h"
#include "routerparse.h"
#include "routerset.h"

struct rend_service_t;
static origin_circuit_t *find_intro_circuit(rend_intro_point_t *intro,
                                            const char *pk_digest);
static rend_intro_point_t *find_intro_point(origin_circuit_t *circ);
static rend_intro_point_t *find_expiring_intro_point(
    struct rend_service_t *service, origin_circuit_t *circ);

static extend_info_t *find_rp_for_intro(
    const rend_intro_cell_t *intro,
    char **err_msg_out);

static int intro_point_accepted_intro_count(rend_intro_point_t *intro);
static int intro_point_should_expire_now(rend_intro_point_t *intro,
                                         time_t now);
static int rend_service_derive_key_digests(struct rend_service_t *s);
static int rend_service_load_keys(struct rend_service_t *s);
static int rend_service_load_auth_keys(struct rend_service_t *s,
                                       const char *hfname);
static struct rend_service_t *rend_service_get_by_pk_digest(
    const char* digest);
static struct rend_service_t *rend_service_get_by_service_id(const char *id);
static const char *rend_service_escaped_dir(
    const struct rend_service_t *s);

static ssize_t rend_service_parse_intro_for_v0_or_v1(
    rend_intro_cell_t *intro,
    const uint8_t *buf,
    size_t plaintext_len,
    char **err_msg_out);
static ssize_t rend_service_parse_intro_for_v2(
    rend_intro_cell_t *intro,
    const uint8_t *buf,
    size_t plaintext_len,
    char **err_msg_out);
static ssize_t rend_service_parse_intro_for_v3(
    rend_intro_cell_t *intro,
    const uint8_t *buf,
    size_t plaintext_len,
    char **err_msg_out);

static int rend_service_check_private_dir(const or_options_t *options,
                                          const rend_service_t *s,
                                          int create);
static int rend_service_check_private_dir_impl(const or_options_t *options,
                                               const rend_service_t *s,
                                               int create);
static const smartlist_t* rend_get_service_list(
                                  const smartlist_t* substitute_service_list);
static smartlist_t* rend_get_service_list_mutable(
                                  smartlist_t* substitute_service_list);

/** Represents the mapping from a virtual port of a rendezvous service to
 * a real port on some IP.
 */
struct rend_service_port_config_s {
  /* The incoming HS virtual port we're mapping */
  uint16_t virtual_port;
  /* Is this an AF_UNIX port? */
  unsigned int is_unix_addr:1;
  /* The outgoing TCP port to use, if !is_unix_addr */
  uint16_t real_port;
  /* The outgoing IPv4 or IPv6 address to use, if !is_unix_addr */
  tor_addr_t real_addr;
  /* The socket path to connect to, if is_unix_addr */
  char unix_addr[FLEXIBLE_ARRAY_MEMBER];
};

/** Try to maintain this many intro points per service by default. */
#define NUM_INTRO_POINTS_DEFAULT 3
/** Maximum number of intro points per service. */
#define NUM_INTRO_POINTS_MAX 10
/** Number of extra intro points we launch if our set of intro nodes is
 * empty. See proposal 155, section 4. */
#define NUM_INTRO_POINTS_EXTRA 2

/** If we can't build our intro circuits, don't retry for this long. */
#define INTRO_CIRC_RETRY_PERIOD (60*5)
<<<<<<< HEAD
/** How many times will a hidden service operator attempt to connect to
 * a requested rendezvous point before giving up? */
#define MAX_REND_FAILURES 1
=======
/** Don't try to build more than this many circuits before giving up
 * for a while.*/
#define MAX_INTRO_CIRCS_PER_PERIOD 10
>>>>>>> a2aaf950
/** How many seconds should we spend trying to connect to a requested
 * rendezvous point before giving up? */
#define MAX_REND_TIMEOUT 30
/* Default, minimum and maximum values for the maximum rendezvous failures
 * consensus parameter. */
#define MAX_REND_FAILURES_DEFAULT 2
#define MAX_REND_FAILURES_MIN 1
#define MAX_REND_FAILURES_MAX 10

/** How many times will a hidden service operator attempt to connect to
 * a requested rendezvous point before giving up? */
static int
get_max_rend_failures(void)
{
  return networkstatus_get_param(NULL, "hs_service_max_rdv_failures",
                                 MAX_REND_FAILURES_DEFAULT,
                                 MAX_REND_FAILURES_MIN,
                                 MAX_REND_FAILURES_MAX);
}

/* Hidden service directory file names:
 * new file names should be added to rend_service_add_filenames_to_list()
 * for sandboxing purposes. */
static const char *private_key_fname = "private_key";
static const char *hostname_fname = "hostname";
static const char *client_keys_fname = "client_keys";
static const char *sos_poison_fname = "onion_service_non_anonymous";

/** A list of rend_service_t's for services run on this OP.
 */
static smartlist_t *rend_service_list = NULL;

/* Like rend_get_service_list_mutable, but returns a read-only list. */
static const smartlist_t*
rend_get_service_list(const smartlist_t* substitute_service_list)
{
  /* It is safe to cast away the const here, because
   * rend_get_service_list_mutable does not actually modify the list */
  return rend_get_service_list_mutable((smartlist_t*)substitute_service_list);
}

/* Return a mutable list of hidden services.
 * If substitute_service_list is not NULL, return it.
 * Otherwise, check if the global rend_service_list is non-NULL, and if so,
 * return it.
 * Otherwise, log a BUG message and return NULL.
 * */
static smartlist_t*
rend_get_service_list_mutable(smartlist_t* substitute_service_list)
{
  if (substitute_service_list) {
    return substitute_service_list;
  }

  /* If no special service list is provided, then just use the global one. */

  if (BUG(!rend_service_list)) {
    /* No global HS list, which is a programmer error. */
    return NULL;
  }

  return rend_service_list;
}

/** Tells if onion service <b>s</b> is ephemeral.
 */
static unsigned int
rend_service_is_ephemeral(const struct rend_service_t *s)
{
  return (s->directory == NULL);
}

/** Returns a escaped string representation of the service, <b>s</b>.
 */
static const char *
rend_service_escaped_dir(const struct rend_service_t *s)
{
  return rend_service_is_ephemeral(s) ? "[EPHEMERAL]" : escaped(s->directory);
}

/** Return the number of rendezvous services we have configured. */
int
num_rend_services(void)
{
  if (!rend_service_list)
    return 0;
  return smartlist_len(rend_service_list);
}

/** Helper: free storage held by a single service authorized client entry. */
void
rend_authorized_client_free(rend_authorized_client_t *client)
{
  if (!client)
    return;
  if (client->client_key)
    crypto_pk_free(client->client_key);
  if (client->client_name)
    memwipe(client->client_name, 0, strlen(client->client_name));
  tor_free(client->client_name);
  memwipe(client->descriptor_cookie, 0, sizeof(client->descriptor_cookie));
  tor_free(client);
}

/** Helper for strmap_free. */
static void
rend_authorized_client_strmap_item_free(void *authorized_client)
{
  rend_authorized_client_free(authorized_client);
}

/** Release the storage held by <b>service</b>.
 */
STATIC void
rend_service_free(rend_service_t *service)
{
  if (!service)
    return;

  tor_free(service->directory);
  if (service->ports) {
    SMARTLIST_FOREACH(service->ports, rend_service_port_config_t*, p,
                      rend_service_port_config_free(p));
    smartlist_free(service->ports);
  }
  if (service->private_key)
    crypto_pk_free(service->private_key);
  if (service->intro_nodes) {
    SMARTLIST_FOREACH(service->intro_nodes, rend_intro_point_t *, intro,
      rend_intro_point_free(intro););
    smartlist_free(service->intro_nodes);
  }
  if (service->expiring_nodes) {
    SMARTLIST_FOREACH(service->expiring_nodes, rend_intro_point_t *, intro,
                      rend_intro_point_free(intro););
    smartlist_free(service->expiring_nodes);
  }

  rend_service_descriptor_free(service->desc);
  if (service->clients) {
    SMARTLIST_FOREACH(service->clients, rend_authorized_client_t *, c,
      rend_authorized_client_free(c););
    smartlist_free(service->clients);
  }
  if (service->accepted_intro_dh_parts) {
    replaycache_free(service->accepted_intro_dh_parts);
  }
  tor_free(service);
}

/** Release all the storage held in rend_service_list.
 */
void
rend_service_free_all(void)
{
  if (!rend_service_list)
    return;

  SMARTLIST_FOREACH(rend_service_list, rend_service_t*, ptr,
                    rend_service_free(ptr));
  smartlist_free(rend_service_list);
  rend_service_list = NULL;
}

/** Validate <b>service</b> and add it to <b>service_list</b>, or to
 * the global rend_service_list if <b>service_list</b> is NULL.
 * Return 0 on success.  On failure, free <b>service</b> and return -1.
 * Takes ownership of <b>service</b>.
 */
static int
rend_add_service(smartlist_t *service_list, rend_service_t *service)
{
  int i;
  rend_service_port_config_t *p;

  tor_assert(service);

  smartlist_t *s_list = rend_get_service_list_mutable(service_list);
  /* We must have a service list, even if it's a temporary one, so we can
   * check for duplicate services */
  if (BUG(!s_list)) {
    return -1;
  }

  service->intro_nodes = smartlist_new();
  service->expiring_nodes = smartlist_new();

  if (service->max_streams_per_circuit < 0) {
    log_warn(LD_CONFIG, "Hidden service (%s) configured with negative max "
                        "streams per circuit.",
             rend_service_escaped_dir(service));
    rend_service_free(service);
    return -1;
  }

  if (service->max_streams_close_circuit < 0 ||
      service->max_streams_close_circuit > 1) {
    log_warn(LD_CONFIG, "Hidden service (%s) configured with invalid "
                        "max streams handling.",
             rend_service_escaped_dir(service));
    rend_service_free(service);
    return -1;
  }

  if (service->auth_type != REND_NO_AUTH &&
      (!service->clients ||
       smartlist_len(service->clients) == 0)) {
    log_warn(LD_CONFIG, "Hidden service (%s) with client authorization but no "
                        "clients.",
             rend_service_escaped_dir(service));
    rend_service_free(service);
    return -1;
  }

  if (!service->ports || !smartlist_len(service->ports)) {
    log_warn(LD_CONFIG, "Hidden service (%s) with no ports configured.",
             rend_service_escaped_dir(service));
    rend_service_free(service);
    return -1;
  } else {
    int dupe = 0;
    /* XXX This duplicate check has two problems:
     *
     * a) It's O(n^2), but the same comment from the bottom of
     *    rend_config_services() should apply.
     *
     * b) We only compare directory paths as strings, so we can't
     *    detect two distinct paths that specify the same directory
     *    (which can arise from symlinks, case-insensitivity, bind
     *    mounts, etc.).
     *
     * It also can't detect that two separate Tor instances are trying
     * to use the same HiddenServiceDir; for that, we would need a
     * lock file.  But this is enough to detect a simple mistake that
     * at least one person has actually made.
     */
    tor_assert(s_list);
    if (!rend_service_is_ephemeral(service)) {
      /* Skip dupe for ephemeral services. */
      SMARTLIST_FOREACH(s_list, rend_service_t*, ptr,
                        dupe = dupe ||
                               !strcmp(ptr->directory, service->directory));
      if (dupe) {
        log_warn(LD_REND, "Another hidden service is already configured for "
                 "directory %s.",
                 rend_service_escaped_dir(service));
        rend_service_free(service);
        return -1;
      }
    }
    log_debug(LD_REND,"Configuring service with directory %s",
              rend_service_escaped_dir(service));
    for (i = 0; i < smartlist_len(service->ports); ++i) {
      p = smartlist_get(service->ports, i);
      if (!(p->is_unix_addr)) {
        log_debug(LD_REND,
                  "Service maps port %d to %s",
                  p->virtual_port,
                  fmt_addrport(&p->real_addr, p->real_port));
      } else {
#ifdef HAVE_SYS_UN_H
        log_debug(LD_REND,
                  "Service maps port %d to socket at \"%s\"",
                  p->virtual_port, p->unix_addr);
#else
        log_warn(LD_BUG,
                 "Service maps port %d to an AF_UNIX socket, but we "
                 "have no AF_UNIX support on this platform.  This is "
                 "probably a bug.",
                 p->virtual_port);
        rend_service_free(service);
        return -1;
#endif /* defined(HAVE_SYS_UN_H) */
      }
    }
    /* The service passed all the checks */
    tor_assert(s_list);
    smartlist_add(s_list, service);
    return 0;
  }
  /* NOTREACHED */
}

/** Return a new rend_service_port_config_t with its path set to
 * <b>socket_path</b> or empty if <b>socket_path</b> is NULL */
static rend_service_port_config_t *
rend_service_port_config_new(const char *socket_path)
{
  if (!socket_path)
    return tor_malloc_zero(sizeof(rend_service_port_config_t) + 1);

  const size_t pathlen = strlen(socket_path) + 1;
  rend_service_port_config_t *conf =
    tor_malloc_zero(sizeof(rend_service_port_config_t) + pathlen);
  memcpy(conf->unix_addr, socket_path, pathlen);
  conf->is_unix_addr = 1;
  return conf;
}

/** Parses a virtual-port to real-port/socket mapping separated by
 * the provided separator and returns a new rend_service_port_config_t,
 * or NULL and an optional error string on failure.
 *
 * The format is: VirtualPort SEP (IP|RealPort|IP:RealPort|'socket':path)?
 *
 * IP defaults to 127.0.0.1; RealPort defaults to VirtualPort.
 */
rend_service_port_config_t *
rend_service_parse_port_config(const char *string, const char *sep,
                               char **err_msg_out)
{
  smartlist_t *sl;
  int virtport;
  int realport = 0;
  uint16_t p;
  tor_addr_t addr;
  rend_service_port_config_t *result = NULL;
  unsigned int is_unix_addr = 0;
  const char *socket_path = NULL;
  char *err_msg = NULL;
  char *addrport = NULL;

  sl = smartlist_new();
  smartlist_split_string(sl, string, sep,
                         SPLIT_SKIP_SPACE|SPLIT_IGNORE_BLANK, 2);
  if (smartlist_len(sl) < 1 || BUG(smartlist_len(sl) > 2)) {
    err_msg = tor_strdup("Bad syntax in hidden service port configuration.");
    goto err;
  }
  virtport = (int)tor_parse_long(smartlist_get(sl,0), 10, 1, 65535, NULL,NULL);
  if (!virtport) {
    tor_asprintf(&err_msg, "Missing or invalid port %s in hidden service "
                   "port configuration", escaped(smartlist_get(sl,0)));

    goto err;
  }
  if (smartlist_len(sl) == 1) {
    /* No addr:port part; use default. */
    realport = virtport;
    tor_addr_from_ipv4h(&addr, 0x7F000001u); /* 127.0.0.1 */
  } else {
    int ret;

    const char *addrport_element = smartlist_get(sl,1);
    const char *rest = NULL;
    int is_unix;
    ret = port_cfg_line_extract_addrport(addrport_element, &addrport,
                                         &is_unix, &rest);
    if (ret < 0) {
      tor_asprintf(&err_msg, "Couldn't process address <%s> from hidden "
                   "service configuration", addrport_element);
      goto err;
    }
    if (is_unix) {
      socket_path = addrport;
      is_unix_addr = 1;
    } else if (strchr(addrport, ':') || strchr(addrport, '.')) {
      /* else try it as an IP:port pair if it has a : or . in it */
      if (tor_addr_port_lookup(addrport, &addr, &p)<0) {
        err_msg = tor_strdup("Unparseable address in hidden service port "
                             "configuration.");
        goto err;
      }
      realport = p?p:virtport;
    } else {
      /* No addr:port, no addr -- must be port. */
      realport = (int)tor_parse_long(addrport, 10, 1, 65535, NULL, NULL);
      if (!realport) {
        tor_asprintf(&err_msg, "Unparseable or out-of-range port %s in "
                     "hidden service port configuration.",
                     escaped(addrport));
        goto err;
      }
      tor_addr_from_ipv4h(&addr, 0x7F000001u); /* Default to 127.0.0.1 */
    }
  }

  /* Allow room for unix_addr */
  result = rend_service_port_config_new(socket_path);
  result->virtual_port = virtport;
  result->is_unix_addr = is_unix_addr;
  if (!is_unix_addr) {
    result->real_port = realport;
    tor_addr_copy(&result->real_addr, &addr);
    result->unix_addr[0] = '\0';
  }

 err:
  tor_free(addrport);
  if (err_msg_out != NULL) {
    *err_msg_out = err_msg;
  } else {
    tor_free(err_msg);
  }
  SMARTLIST_FOREACH(sl, char *, c, tor_free(c));
  smartlist_free(sl);

  return result;
}

/** Release all storage held in a rend_service_port_config_t. */
void
rend_service_port_config_free(rend_service_port_config_t *p)
{
  tor_free(p);
}

/* Check the directory for <b>service</b>, and add the service to
 * <b>service_list</b>, or to the global list if <b>service_list</b> is NULL.
 * Only add the service to the list if <b>validate_only</b> is false.
 * If <b>validate_only</b> is true, free the service.
 * If <b>service</b> is NULL, ignore it, and return 0.
 * Returns 0 on success, and -1 on failure.
 * Takes ownership of <b>service</b>, either freeing it, or adding it to the
 * global service list.
 */
STATIC int
rend_service_check_dir_and_add(smartlist_t *service_list,
                               const or_options_t *options,
                               rend_service_t *service,
                               int validate_only)
{
  if (!service) {
    /* It is ok for a service to be NULL, this means there are no services */
    return 0;
  }

  if (rend_service_check_private_dir(options, service, !validate_only)
      < 0) {
    rend_service_free(service);
    return -1;
  }

  smartlist_t *s_list = rend_get_service_list_mutable(service_list);
  /* We must have a service list, even if it's a temporary one, so we can
   * check for duplicate services */
  if (BUG(!s_list)) {
    return -1;
  }
  return rend_add_service(s_list, service);
}

/* If this is a reload and there were hidden services configured before,
 * keep the introduction points that are still needed and close the
 * other ones. */
STATIC void
prune_services_on_reload(smartlist_t *old_service_list,
                         smartlist_t *new_service_list)
{
  origin_circuit_t *ocirc = NULL;
  smartlist_t *surviving_services = NULL;

  tor_assert(old_service_list);
  tor_assert(new_service_list);

  /* This contains all _existing_ services that survives the relaod that is
   * that haven't been removed from the configuration. The difference between
   * this list and the new service list is that the new list can possibly
   * contain newly configured service that have no introduction points opened
   * yet nor key material loaded or generated. */
  surviving_services = smartlist_new();

  /* Preserve the existing ephemeral services.
   *
   * This is the ephemeral service equivalent of the "Copy introduction
   * points to new services" block, except there's no copy required since
   * the service structure isn't regenerated.
   *
   * After this is done, all ephemeral services will be:
   *  * Removed from old_service_list, so the equivalent non-ephemeral code
   *    will not attempt to preserve them.
   *  * Added to the new_service_list (that previously only had the
   *    services listed in the configuration).
   *  * Added to surviving_services, which is the list of services that
   *    will NOT have their intro point closed.
   */
  SMARTLIST_FOREACH_BEGIN(old_service_list, rend_service_t *, old) {
    if (rend_service_is_ephemeral(old)) {
      SMARTLIST_DEL_CURRENT(old_service_list, old);
      smartlist_add(surviving_services, old);
      smartlist_add(new_service_list, old);
    }
  } SMARTLIST_FOREACH_END(old);

  /* Copy introduction points to new services. This is O(n^2), but it's only
   * called on reconfigure, so it's ok performance wise. */
  SMARTLIST_FOREACH_BEGIN(new_service_list, rend_service_t *, new) {
    SMARTLIST_FOREACH_BEGIN(old_service_list, rend_service_t *, old) {
      /* Skip ephemeral services as we only want to copy introduction points
       * from current services to newly configured one that already exists.
       * The same directory means it's the same service. */
      if (rend_service_is_ephemeral(new) || rend_service_is_ephemeral(old) ||
          strcmp(old->directory, new->directory)) {
        continue;
      }
      smartlist_add_all(new->intro_nodes, old->intro_nodes);
      smartlist_clear(old->intro_nodes);
      smartlist_add_all(new->expiring_nodes, old->expiring_nodes);
      smartlist_clear(old->expiring_nodes);
      /* This regular service will survive the closing IPs step after. */
      smartlist_add(surviving_services, old);
      break;
    } SMARTLIST_FOREACH_END(old);
  } SMARTLIST_FOREACH_END(new);

  /* For every service introduction circuit we can find, see if we have a
   * matching surviving configured service. If not, close the circuit. */
  while ((ocirc = circuit_get_next_service_intro_circ(ocirc))) {
    int keep_it = 0;
    tor_assert(ocirc->rend_data);
    SMARTLIST_FOREACH_BEGIN(surviving_services, const rend_service_t *, s) {
      if (rend_circuit_pk_digest_eq(ocirc, (uint8_t *) s->pk_digest)) {
        /* Keep this circuit as we have a matching configured service. */
        keep_it = 1;
        break;
      }
    } SMARTLIST_FOREACH_END(s);
    if (keep_it) {
      continue;
    }
    log_info(LD_REND, "Closing intro point %s for service %s.",
             safe_str_client(extend_info_describe(
                                        ocirc->build_state->chosen_exit)),
             safe_str_client(rend_data_get_address(ocirc->rend_data)));
    /* Reason is FINISHED because service has been removed and thus the
     * circuit is considered old/uneeded. */
    circuit_mark_for_close(TO_CIRCUIT(ocirc), END_CIRC_REASON_FINISHED);
  }
  smartlist_free(surviving_services);
}

/** Set up rend_service_list, based on the values of HiddenServiceDir and
 * HiddenServicePort in <b>options</b>.  Return 0 on success and -1 on
 * failure.  (If <b>validate_only</b> is set, parse, warn and return as
 * normal, but don't actually change the configured services.)
 */
int
rend_config_services(const or_options_t *options, int validate_only)
{
  config_line_t *line;
  rend_service_t *service = NULL;
  rend_service_port_config_t *portcfg;
  smartlist_t *old_service_list = NULL;
  smartlist_t *temp_service_list = NULL;
  int ok = 0;
  int rv = -1;

  /* Use a temporary service list, so that we can check the new services'
   * consistency with each other */
  temp_service_list = smartlist_new();

  for (line = options->RendConfigLines; line; line = line->next) {
    if (!strcasecmp(line->key, "HiddenServiceDir")) {
      /* register the service we just finished parsing
       * this code registers every service except the last one parsed,
       * which is registered below the loop */
      if (rend_service_check_dir_and_add(temp_service_list, options, service,
                                         validate_only) < 0) {
        service = NULL;
        goto free_and_return;
      }
      service = tor_malloc_zero(sizeof(rend_service_t));
      service->directory = tor_strdup(line->value);
      service->ports = smartlist_new();
      service->intro_period_started = time(NULL);
      service->n_intro_points_wanted = NUM_INTRO_POINTS_DEFAULT;
      continue;
    }
    if (!service) {
      log_warn(LD_CONFIG, "%s with no preceding HiddenServiceDir directive",
               line->key);
      goto free_and_return;
    }
    if (!strcasecmp(line->key, "HiddenServicePort")) {
      char *err_msg = NULL;
      portcfg = rend_service_parse_port_config(line->value, " ", &err_msg);
      if (!portcfg) {
        if (err_msg)
          log_warn(LD_CONFIG, "%s", err_msg);
        tor_free(err_msg);
        goto free_and_return;
      }
      tor_assert(!err_msg);
      smartlist_add(service->ports, portcfg);
    } else if (!strcasecmp(line->key, "HiddenServiceAllowUnknownPorts")) {
      service->allow_unknown_ports = (int)tor_parse_long(line->value,
                                                        10, 0, 1, &ok, NULL);
      if (!ok) {
        log_warn(LD_CONFIG,
                 "HiddenServiceAllowUnknownPorts should be 0 or 1, not %s",
                 line->value);
        goto free_and_return;
      }
      log_info(LD_CONFIG,
               "HiddenServiceAllowUnknownPorts=%d for %s",
               (int)service->allow_unknown_ports,
               rend_service_escaped_dir(service));
    } else if (!strcasecmp(line->key,
                           "HiddenServiceDirGroupReadable")) {
        service->dir_group_readable = (int)tor_parse_long(line->value,
                                                        10, 0, 1, &ok, NULL);
        if (!ok) {
            log_warn(LD_CONFIG,
                     "HiddenServiceDirGroupReadable should be 0 or 1, not %s",
                     line->value);
            goto free_and_return;
        }
        log_info(LD_CONFIG,
                 "HiddenServiceDirGroupReadable=%d for %s",
                 service->dir_group_readable,
                 rend_service_escaped_dir(service));
    } else if (!strcasecmp(line->key, "HiddenServiceMaxStreams")) {
      service->max_streams_per_circuit = (int)tor_parse_long(line->value,
                                                    10, 0, 65535, &ok, NULL);
      if (!ok) {
        log_warn(LD_CONFIG,
                 "HiddenServiceMaxStreams should be between 0 and %d, not %s",
                 65535, line->value);
        goto free_and_return;
      }
      log_info(LD_CONFIG,
               "HiddenServiceMaxStreams=%d for %s",
               service->max_streams_per_circuit,
               rend_service_escaped_dir(service));
    } else if (!strcasecmp(line->key, "HiddenServiceMaxStreamsCloseCircuit")) {
      service->max_streams_close_circuit = (int)tor_parse_long(line->value,
                                                        10, 0, 1, &ok, NULL);
      if (!ok) {
        log_warn(LD_CONFIG,
                 "HiddenServiceMaxStreamsCloseCircuit should be 0 or 1, "
                 "not %s",
                 line->value);
        goto free_and_return;
      }
      log_info(LD_CONFIG,
               "HiddenServiceMaxStreamsCloseCircuit=%d for %s",
               (int)service->max_streams_close_circuit,
               rend_service_escaped_dir(service));
    } else if (!strcasecmp(line->key, "HiddenServiceNumIntroductionPoints")) {
      service->n_intro_points_wanted =
        (unsigned int) tor_parse_long(line->value, 10,
                                      0, NUM_INTRO_POINTS_MAX, &ok, NULL);
      if (!ok) {
        log_warn(LD_CONFIG,
                 "HiddenServiceNumIntroductionPoints "
                 "should be between %d and %d, not %s",
                 0, NUM_INTRO_POINTS_MAX, line->value);
        goto free_and_return;
      }
      log_info(LD_CONFIG, "HiddenServiceNumIntroductionPoints=%d for %s",
               service->n_intro_points_wanted,
               rend_service_escaped_dir(service));
    } else if (!strcasecmp(line->key, "HiddenServiceAuthorizeClient")) {
      /* Parse auth type and comma-separated list of client names and add a
       * rend_authorized_client_t for each client to the service's list
       * of authorized clients. */
      smartlist_t *type_names_split, *clients;
      const char *authname;
      int num_clients;
      if (service->auth_type != REND_NO_AUTH) {
        log_warn(LD_CONFIG, "Got multiple HiddenServiceAuthorizeClient "
                 "lines for a single service.");
        goto free_and_return;
      }
      type_names_split = smartlist_new();
      smartlist_split_string(type_names_split, line->value, " ", 0, 2);
      if (smartlist_len(type_names_split) < 1) {
        log_warn(LD_BUG, "HiddenServiceAuthorizeClient has no value. This "
                         "should have been prevented when parsing the "
                         "configuration.");
        goto free_and_return;
      }
      authname = smartlist_get(type_names_split, 0);
      if (!strcasecmp(authname, "basic")) {
        service->auth_type = REND_BASIC_AUTH;
      } else if (!strcasecmp(authname, "stealth")) {
        service->auth_type = REND_STEALTH_AUTH;
      } else {
        log_warn(LD_CONFIG, "HiddenServiceAuthorizeClient contains "
                 "unrecognized auth-type '%s'. Only 'basic' or 'stealth' "
                 "are recognized.",
                 (char *) smartlist_get(type_names_split, 0));
        SMARTLIST_FOREACH(type_names_split, char *, cp, tor_free(cp));
        smartlist_free(type_names_split);
        goto free_and_return;
      }
      service->clients = smartlist_new();
      if (smartlist_len(type_names_split) < 2) {
        log_warn(LD_CONFIG, "HiddenServiceAuthorizeClient contains "
                            "auth-type '%s', but no client names.",
                 service->auth_type == REND_BASIC_AUTH ? "basic" : "stealth");
        SMARTLIST_FOREACH(type_names_split, char *, cp, tor_free(cp));
        smartlist_free(type_names_split);
        continue;
      }
      clients = smartlist_new();
      smartlist_split_string(clients, smartlist_get(type_names_split, 1),
                             ",", SPLIT_SKIP_SPACE, 0);
      SMARTLIST_FOREACH(type_names_split, char *, cp, tor_free(cp));
      smartlist_free(type_names_split);
      /* Remove duplicate client names. */
      num_clients = smartlist_len(clients);
      smartlist_sort_strings(clients);
      smartlist_uniq_strings(clients);
      if (smartlist_len(clients) < num_clients) {
        log_info(LD_CONFIG, "HiddenServiceAuthorizeClient contains %d "
                            "duplicate client name(s); removing.",
                 num_clients - smartlist_len(clients));
        num_clients = smartlist_len(clients);
      }
      SMARTLIST_FOREACH_BEGIN(clients, const char *, client_name)
      {
        rend_authorized_client_t *client;
        if (!rend_valid_client_name(client_name)) {
          log_warn(LD_CONFIG, "HiddenServiceAuthorizeClient contains an "
                              "illegal client name: '%s'. Names must be "
                              "between 1 and %d characters and contain "
                              "only [A-Za-z0-9+_-].",
                   client_name, REND_CLIENTNAME_MAX_LEN);
          SMARTLIST_FOREACH(clients, char *, cp, tor_free(cp));
          smartlist_free(clients);
          goto free_and_return;
        }
        client = tor_malloc_zero(sizeof(rend_authorized_client_t));
        client->client_name = tor_strdup(client_name);
        smartlist_add(service->clients, client);
        log_debug(LD_REND, "Adding client name '%s'", client_name);
      }
      SMARTLIST_FOREACH_END(client_name);
      SMARTLIST_FOREACH(clients, char *, cp, tor_free(cp));
      smartlist_free(clients);
      /* Ensure maximum number of clients. */
      if ((service->auth_type == REND_BASIC_AUTH &&
            smartlist_len(service->clients) > 512) ||
          (service->auth_type == REND_STEALTH_AUTH &&
            smartlist_len(service->clients) > 16)) {
        log_warn(LD_CONFIG, "HiddenServiceAuthorizeClient contains %d "
                            "client authorization entries, but only a "
                            "maximum of %d entries is allowed for "
                            "authorization type '%s'.",
                 smartlist_len(service->clients),
                 service->auth_type == REND_BASIC_AUTH ? 512 : 16,
                 service->auth_type == REND_BASIC_AUTH ? "basic" : "stealth");
        goto free_and_return;
      }
    } else {
      tor_assert(!strcasecmp(line->key, "HiddenServiceVersion"));
      if (strcmp(line->value, "2")) {
        log_warn(LD_CONFIG,
                 "The only supported HiddenServiceVersion is 2.");
        goto free_and_return;
      }
    }
  }
  /* register the final service after we have finished parsing all services
   * this code only registers the last service, other services are registered
   * within the loop. It is ok for this service to be NULL, it is ignored. */
  if (rend_service_check_dir_and_add(temp_service_list, options, service,
                                     validate_only) < 0) {
    service = NULL;
    goto free_and_return;
  }
  service = NULL;

  /* Free the newly added services if validating */
  if (validate_only) {
    rv = 0;
    goto free_and_return;
  }

  /* Otherwise, use the newly added services as the new service list
   * Since we have now replaced the global service list, from this point on we
   * must succeed, or die trying. */
  old_service_list = rend_service_list;
  rend_service_list = temp_service_list;
  temp_service_list = NULL;

  /* If this is a reload and there were hidden services configured before,
   * keep the introduction points that are still needed and close the
   * other ones. */
  if (old_service_list && !validate_only) {
    prune_services_on_reload(old_service_list, rend_service_list);
    /* Every remaining service in the old list have been removed from the
     * configuration so clean them up safely. */
    SMARTLIST_FOREACH(old_service_list, rend_service_t *, s,
                      rend_service_free(s));
    smartlist_free(old_service_list);
  }

  return 0;
 free_and_return:
  rend_service_free(service);
  SMARTLIST_FOREACH(temp_service_list, rend_service_t *, ptr,
                    rend_service_free(ptr));
  smartlist_free(temp_service_list);
  return rv;
}

/** Add the ephemeral service <b>pk</b>/<b>ports</b> if possible, using
 * client authorization <b>auth_type</b> and an optional list of
 * rend_authorized_client_t in <b>auth_clients</b>, with
 * <b>max_streams_per_circuit</b> streams allowed per rendezvous circuit,
 * and circuit closure on max streams being exceeded set by
 * <b>max_streams_close_circuit</b>.
 *
 * Ownership of pk, ports, and auth_clients is passed to this routine.
 * Regardless of success/failure, callers should not touch these values
 * after calling this routine, and may assume that correct cleanup has
 * been done on failure.
 *
 * Return an appropriate rend_service_add_ephemeral_status_t.
 */
rend_service_add_ephemeral_status_t
rend_service_add_ephemeral(crypto_pk_t *pk,
                           smartlist_t *ports,
                           int max_streams_per_circuit,
                           int max_streams_close_circuit,
                           rend_auth_type_t auth_type,
                           smartlist_t *auth_clients,
                           char **service_id_out)
{
  *service_id_out = NULL;
  /* Allocate the service structure, and initialize the key, and key derived
   * parameters.
   */
  rend_service_t *s = tor_malloc_zero(sizeof(rend_service_t));
  s->directory = NULL; /* This indicates the service is ephemeral. */
  s->private_key = pk;
  s->auth_type = auth_type;
  s->clients = auth_clients;
  s->ports = ports;
  s->intro_period_started = time(NULL);
  s->n_intro_points_wanted = NUM_INTRO_POINTS_DEFAULT;
  s->max_streams_per_circuit = max_streams_per_circuit;
  s->max_streams_close_circuit = max_streams_close_circuit;
  if (rend_service_derive_key_digests(s) < 0) {
    rend_service_free(s);
    return RSAE_BADPRIVKEY;
  }

  if (!s->ports || smartlist_len(s->ports) == 0) {
    log_warn(LD_CONFIG, "At least one VIRTPORT/TARGET must be specified.");
    rend_service_free(s);
    return RSAE_BADVIRTPORT;
  }
  if (s->auth_type != REND_NO_AUTH &&
      (!s->clients || smartlist_len(s->clients) == 0)) {
    log_warn(LD_CONFIG, "At least one authorized client must be specified.");
    rend_service_free(s);
    return RSAE_BADAUTH;
  }

  /* Enforcing pk/id uniqueness should be done by rend_service_load_keys(), but
   * it's not, see #14828.
   */
  if (rend_service_get_by_pk_digest(s->pk_digest)) {
    log_warn(LD_CONFIG, "Onion Service private key collides with an "
             "existing service.");
    rend_service_free(s);
    return RSAE_ADDREXISTS;
  }
  if (rend_service_get_by_service_id(s->service_id)) {
    log_warn(LD_CONFIG, "Onion Service id collides with an existing service.");
    rend_service_free(s);
    return RSAE_ADDREXISTS;
  }

  /* Initialize the service. */
  if (rend_add_service(NULL, s)) {
    return RSAE_INTERNAL;
  }
  *service_id_out = tor_strdup(s->service_id);

  log_debug(LD_CONFIG, "Added ephemeral Onion Service: %s", s->service_id);
  return RSAE_OKAY;
}

/** Remove the ephemeral service <b>service_id</b> if possible.  Returns 0 on
 * success, and -1 on failure.
 */
int
rend_service_del_ephemeral(const char *service_id)
{
  rend_service_t *s;
  if (!rend_valid_service_id(service_id)) {
    log_warn(LD_CONFIG, "Requested malformed Onion Service id for removal.");
    return -1;
  }
  if ((s = rend_service_get_by_service_id(service_id)) == NULL) {
    log_warn(LD_CONFIG, "Requested non-existent Onion Service id for "
             "removal.");
    return -1;
  }
  if (!rend_service_is_ephemeral(s)) {
    log_warn(LD_CONFIG, "Requested non-ephemeral Onion Service for removal.");
    return -1;
  }

  /* Kill the intro point circuit for the Onion Service, and remove it from
   * the list.  Closing existing connections is the application's problem.
   *
   * XXX: As with the comment in rend_config_services(), a nice abstraction
   * would be ideal here, but for now just duplicate the code.
   */
  SMARTLIST_FOREACH_BEGIN(circuit_get_global_list(), circuit_t *, circ) {
    if (!circ->marked_for_close &&
        (circ->purpose == CIRCUIT_PURPOSE_S_ESTABLISH_INTRO ||
         circ->purpose == CIRCUIT_PURPOSE_S_INTRO)) {
      origin_circuit_t *oc = TO_ORIGIN_CIRCUIT(circ);
      tor_assert(oc->rend_data);
      if (!rend_circuit_pk_digest_eq(oc, (uint8_t *) s->pk_digest)) {
        continue;
      }
      log_debug(LD_REND, "Closing intro point %s for service %s.",
                safe_str_client(extend_info_describe(
                                          oc->build_state->chosen_exit)),
                rend_data_get_address(oc->rend_data));
      circuit_mark_for_close(circ, END_CIRC_REASON_FINISHED);
    }
  } SMARTLIST_FOREACH_END(circ);
  smartlist_remove(rend_service_list, s);
  rend_service_free(s);

  log_debug(LD_CONFIG, "Removed ephemeral Onion Service: %s", service_id);

  return 0;
}

/** Replace the old value of <b>service</b>-\>desc with one that reflects
 * the other fields in service.
 */
static void
rend_service_update_descriptor(rend_service_t *service)
{
  rend_service_descriptor_t *d;
  origin_circuit_t *circ;
  int i;

  rend_service_descriptor_free(service->desc);
  service->desc = NULL;

  d = service->desc = tor_malloc_zero(sizeof(rend_service_descriptor_t));
  d->pk = crypto_pk_dup_key(service->private_key);
  d->timestamp = time(NULL);
  d->timestamp -= d->timestamp % 3600; /* Round down to nearest hour */
  d->intro_nodes = smartlist_new();
  /* Support intro protocols 2 and 3. */
  d->protocols = (1 << 2) + (1 << 3);

  for (i = 0; i < smartlist_len(service->intro_nodes); ++i) {
    rend_intro_point_t *intro_svc = smartlist_get(service->intro_nodes, i);
    rend_intro_point_t *intro_desc;

    /* This intro point won't be listed in the descriptor... */
    intro_svc->listed_in_last_desc = 0;

    circ = find_intro_circuit(intro_svc, service->pk_digest);
    if (!circ || circ->base_.purpose != CIRCUIT_PURPOSE_S_INTRO) {
      /* This intro point's circuit isn't finished yet.  Don't list it. */
      continue;
    }

    /* ...unless this intro point is listed in the descriptor. */
    intro_svc->listed_in_last_desc = 1;

    /* We have an entirely established intro circuit.  Publish it in
     * our descriptor. */
    intro_desc = tor_malloc_zero(sizeof(rend_intro_point_t));
    intro_desc->extend_info = extend_info_dup(intro_svc->extend_info);
    if (intro_svc->intro_key)
      intro_desc->intro_key = crypto_pk_dup_key(intro_svc->intro_key);
    smartlist_add(d->intro_nodes, intro_desc);

    if (intro_svc->time_published == -1) {
      /* We are publishing this intro point in a descriptor for the
       * first time -- note the current time in the service's copy of
       * the intro point. */
      intro_svc->time_published = time(NULL);
    }
  }
}

/* Allocate and return a string containing the path to file_name in
 * service->directory. Asserts that service has a directory.
 * This function will never return NULL.
 * The caller must free this path. */
static char *
rend_service_path(const rend_service_t *service, const char *file_name)
{
  char *file_path = NULL;

  tor_assert(service->directory);

  /* Can never fail: asserts rather than leaving file_path NULL. */
  tor_asprintf(&file_path, "%s%s%s",
               service->directory, PATH_SEPARATOR, file_name);

  return file_path;
}

/* Allocate and return a string containing the path to the single onion
 * service poison file in service->directory. Asserts that service has a
 * directory.
 * The caller must free this path. */
STATIC char *
rend_service_sos_poison_path(const rend_service_t *service)
{
  return rend_service_path(service, sos_poison_fname);
}

/** Return True if hidden services <b>service</b> has been poisoned by single
 * onion mode. */
static int
service_is_single_onion_poisoned(const rend_service_t *service)
{
  char *poison_fname = NULL;
  file_status_t fstatus;

  /* Passing a NULL service is a bug */
  if (BUG(!service)) {
    return 0;
  }

  if (rend_service_is_ephemeral(service)) {
    return 0;
  }

  poison_fname = rend_service_sos_poison_path(service);

  fstatus = file_status(poison_fname);
  tor_free(poison_fname);

  /* If this fname is occupied, the hidden service has been poisoned.
   * fstatus can be FN_ERROR if the service directory does not exist, in that
   * case, there is obviously no private key. */
  if (fstatus == FN_FILE || fstatus == FN_EMPTY) {
    return 1;
  }

  return 0;
}

/* Return 1 if the private key file for service exists and has a non-zero size,
 * and 0 otherwise. */
static int
rend_service_private_key_exists(const rend_service_t *service)
{
  char *private_key_path = rend_service_path(service, private_key_fname);
  const file_status_t private_key_status = file_status(private_key_path);
  tor_free(private_key_path);
  /* Only non-empty regular private key files could have been used before.
   * fstatus can be FN_ERROR if the service directory does not exist, in that
   * case, there is obviously no private key. */
  return private_key_status == FN_FILE;
}

/** Check the single onion service poison state of the directory for s:
 * - If the service is poisoned, and we are in Single Onion Mode,
 *   return 0,
 * - If the service is not poisoned, and we are not in Single Onion Mode,
 *   return 0,
 * - Otherwise, the poison state is invalid: the service was created in one
 *   mode, and is being used in the other, return -1.
 * Hidden service directories without keys are always considered consistent.
 * They will be poisoned after their directory is created (if needed). */
STATIC int
rend_service_verify_single_onion_poison(const rend_service_t* s,
                                        const or_options_t* options)
{
  /* Passing a NULL service is a bug */
  if (BUG(!s)) {
    return -1;
  }

  /* Ephemeral services are checked at ADD_ONION time */
  if (BUG(rend_service_is_ephemeral(s))) {
    return -1;
  }

  /* Service is expected to have a directory */
  if (BUG(!s->directory)) {
    return -1;
  }

  /* Services without keys are always ok - their keys will only ever be used
   * in the current mode */
  if (!rend_service_private_key_exists(s)) {
    return 0;
  }

  /* The key has been used before in a different mode */
  if (service_is_single_onion_poisoned(s) !=
      rend_service_non_anonymous_mode_enabled(options)) {
    return -1;
  }

  /* The key exists and is consistent with the current mode */
  return 0;
}

/*** Helper for rend_service_poison_new_single_onion_dir(). Add a file to
 * the hidden service directory for s that marks it as a single onion service.
 * Tor must be in single onion mode before calling this function, and the
 * service directory must already have been created.
 * Returns 0 when a directory is successfully poisoned, or if it is already
 * poisoned. Returns -1 on a failure to read the directory or write the poison
 * file, or if there is an existing private key file in the directory. (The
 * service should have been poisoned when the key was created.) */
static int
poison_new_single_onion_hidden_service_dir_impl(const rend_service_t *service,
                                                const or_options_t* options)
{
  /* Passing a NULL service is a bug */
  if (BUG(!service)) {
    return -1;
  }

  /* We must only poison directories if we're in Single Onion mode */
  tor_assert(rend_service_non_anonymous_mode_enabled(options));

  int fd;
  int retval = -1;
  char *poison_fname = NULL;

  if (rend_service_is_ephemeral(service)) {
    log_info(LD_REND, "Ephemeral HS started in non-anonymous mode.");
    return 0;
  }

  /* Make sure we're only poisoning new hidden service directories */
  if (rend_service_private_key_exists(service)) {
    log_warn(LD_BUG, "Tried to single onion poison a service directory after "
             "the private key was created.");
    return -1;
  }

  /* Make sure the directory was created before calling this function. */
  if (BUG(rend_service_check_private_dir_impl(options, service, 0) < 0))
    return -1;

  poison_fname = rend_service_sos_poison_path(service);

  switch (file_status(poison_fname)) {
  case FN_DIR:
  case FN_ERROR:
    log_warn(LD_FS, "Can't read single onion poison file \"%s\"",
             poison_fname);
    goto done;
  case FN_FILE: /* single onion poison file already exists. NOP. */
  case FN_EMPTY: /* single onion poison file already exists. NOP. */
    log_debug(LD_FS, "Tried to re-poison a single onion poisoned file \"%s\"",
              poison_fname);
    break;
  case FN_NOENT:
    fd = tor_open_cloexec(poison_fname, O_RDWR|O_CREAT|O_TRUNC, 0600);
    if (fd < 0) {
      log_warn(LD_FS, "Could not create single onion poison file %s",
               poison_fname);
      goto done;
    }
    close(fd);
    break;
  default:
    tor_assert(0);
  }

  retval = 0;

 done:
  tor_free(poison_fname);

  return retval;
}

/** We just got launched in Single Onion Mode. That's a non-anonymous mode for
 * hidden services. If s is new, we should mark its hidden service
 * directory appropriately so that it is never launched as a location-private
 * hidden service. (New directories don't have private key files.)
 * Return 0 on success, -1 on fail. */
STATIC int
rend_service_poison_new_single_onion_dir(const rend_service_t *s,
                                         const or_options_t* options)
{
  /* Passing a NULL service is a bug */
  if (BUG(!s)) {
    return -1;
  }

  /* We must only poison directories if we're in Single Onion mode */
  tor_assert(rend_service_non_anonymous_mode_enabled(options));

  /* Ephemeral services aren't allowed in non-anonymous mode */
  if (BUG(rend_service_is_ephemeral(s))) {
    return -1;
  }

  /* Service is expected to have a directory */
  if (BUG(!s->directory)) {
    return -1;
  }

  if (!rend_service_private_key_exists(s)) {
    if (poison_new_single_onion_hidden_service_dir_impl(s, options)
        < 0) {
      return -1;
    }
  }

  return 0;
}

/** Load and/or generate private keys for all hidden services, possibly
 * including keys for client authorization.
 * If a <b>service_list</b> is provided, treat it as the list of hidden
 * services (used in unittests). Otherwise, require that rend_service_list is
 * not NULL.
 * Return 0 on success, -1 on failure. */
int
rend_service_load_all_keys(const smartlist_t *service_list)
{
  /* Use service_list for unit tests */
  const smartlist_t *s_list = rend_get_service_list(service_list);
  if (BUG(!s_list)) {
    return -1;
  }

  SMARTLIST_FOREACH_BEGIN(s_list, rend_service_t *, s) {
    if (s->private_key)
      continue;
    log_info(LD_REND, "Loading hidden-service keys from %s",
             rend_service_escaped_dir(s));

    if (rend_service_load_keys(s) < 0)
      return -1;
  } SMARTLIST_FOREACH_END(s);

  return 0;
}

/** Add to <b>lst</b> every filename used by <b>s</b>. */
static void
rend_service_add_filenames_to_list(smartlist_t *lst, const rend_service_t *s)
{
  tor_assert(lst);
  tor_assert(s);
  tor_assert(s->directory);
  smartlist_add(lst, rend_service_path(s, private_key_fname));
  smartlist_add(lst, rend_service_path(s, hostname_fname));
  smartlist_add(lst, rend_service_path(s, client_keys_fname));
  smartlist_add(lst, rend_service_sos_poison_path(s));
}

/** Add to <b>open_lst</b> every filename used by a configured hidden service,
 * and to <b>stat_lst</b> every directory used by a configured hidden
 * service */
void
rend_services_add_filenames_to_lists(smartlist_t *open_lst,
                                     smartlist_t *stat_lst)
{
  if (!rend_service_list)
    return;
  SMARTLIST_FOREACH_BEGIN(rend_service_list, rend_service_t *, s) {
    if (!rend_service_is_ephemeral(s)) {
      rend_service_add_filenames_to_list(open_lst, s);
      smartlist_add_strdup(stat_lst, s->directory);
    }
  } SMARTLIST_FOREACH_END(s);
}

/** Derive all rend_service_t internal material based on the service's key.
 * Returns 0 on sucess, -1 on failure.
 */
static int
rend_service_derive_key_digests(struct rend_service_t *s)
{
  if (rend_get_service_id(s->private_key, s->service_id)<0) {
    log_warn(LD_BUG, "Internal error: couldn't encode service ID.");
    return -1;
  }
  if (crypto_pk_get_digest(s->private_key, s->pk_digest)<0) {
    log_warn(LD_BUG, "Couldn't compute hash of public key.");
    return -1;
  }

  return 0;
}

/* Implements the directory check from rend_service_check_private_dir,
 * without doing the single onion poison checks. */
static int
rend_service_check_private_dir_impl(const or_options_t *options,
                                    const rend_service_t *s,
                                    int create)
{
  cpd_check_t  check_opts = CPD_NONE;
  if (create) {
    check_opts |= CPD_CREATE;
  } else {
    check_opts |= CPD_CHECK_MODE_ONLY;
    check_opts |= CPD_CHECK;
  }
  if (s->dir_group_readable) {
    check_opts |= CPD_GROUP_READ;
  }
  /* Check/create directory */
  if (check_private_dir(s->directory, check_opts, options->User) < 0) {
    log_warn(LD_REND, "Checking service directory %s failed.", s->directory);
    return -1;
  }

  return 0;
}

/** Make sure that the directory for <b>s</b> is private, using the config in
 * <b>options</b>.
 * If <b>create</b> is true:
 *  - if the directory exists, change permissions if needed,
 *  - if the directory does not exist, create it with the correct permissions.
 * If <b>create</b> is false:
 *  - if the directory exists, check permissions,
 *  - if the directory does not exist, check if we think we can create it.
 * Return 0 on success, -1 on failure. */
static int
rend_service_check_private_dir(const or_options_t *options,
                               const rend_service_t *s,
                               int create)
{
  /* Passing a NULL service is a bug */
  if (BUG(!s)) {
    return -1;
  }

  /* Check/create directory */
  if (rend_service_check_private_dir_impl(options, s, create) < 0) {
    return -1;
  }

  /* Check if the hidden service key exists, and was created in a different
   * single onion service mode, and refuse to launch if it has.
   * This is safe to call even when create is false, as it ignores missing
   * keys and directories: they are always valid.
   */
  if (rend_service_verify_single_onion_poison(s, options) < 0) {
    /* We can't use s->service_id here, as the key may not have been loaded */
    log_warn(LD_GENERAL, "We are configured with "
             "HiddenServiceNonAnonymousMode %d, but the hidden "
             "service key in directory %s was created in %s mode. "
             "This is not allowed.",
             rend_service_non_anonymous_mode_enabled(options) ? 1 : 0,
             rend_service_escaped_dir(s),
             rend_service_non_anonymous_mode_enabled(options) ?
             "an anonymous" : "a non-anonymous"
             );
    return -1;
  }

  /* Poison new single onion directories immediately after they are created,
   * so that we never accidentally launch non-anonymous hidden services
   * thinking they are anonymous. Any keys created later will end up with the
   * correct poisoning state.
   */
  if (create && rend_service_non_anonymous_mode_enabled(options)) {
    static int logged_warning = 0;

    if (rend_service_poison_new_single_onion_dir(s, options) < 0) {
      log_warn(LD_GENERAL,"Failed to mark new hidden services as non-anonymous"
               ".");
      return -1;
    }

    if (!logged_warning) {
      /* The keys for these services are linked to the server IP address */
      log_notice(LD_REND, "The configured onion service directories have been "
                 "used in single onion mode. They can not be used for "
                 "anonymous hidden services.");
      logged_warning = 1;
    }
  }

  return 0;
}

/** Load and/or generate private keys for the hidden service <b>s</b>,
 * possibly including keys for client authorization.  Return 0 on success, -1
 * on failure. */
static int
rend_service_load_keys(rend_service_t *s)
{
  char *fname = NULL;
  char buf[128];

  /* Make sure the directory was created and single onion poisoning was
   * checked before calling this function */
  if (BUG(rend_service_check_private_dir(get_options(), s, 0) < 0))
    goto err;

  /* Load key */
  fname = rend_service_path(s, private_key_fname);
  s->private_key = init_key_from_file(fname, 1, LOG_ERR, 0);

  if (!s->private_key)
    goto err;

  if (rend_service_derive_key_digests(s) < 0)
    goto err;

  tor_free(fname);
  /* Create service file */
  fname = rend_service_path(s, hostname_fname);

  tor_snprintf(buf, sizeof(buf),"%s.onion\n", s->service_id);
  if (write_str_to_file(fname,buf,0)<0) {
    log_warn(LD_CONFIG, "Could not write onion address to hostname file.");
    goto err;
  }
#ifndef _WIN32
  if (s->dir_group_readable) {
    /* Also verify hostname file created with group read. */
    if (chmod(fname, 0640))
      log_warn(LD_FS,"Unable to make hidden hostname file %s group-readable.",
               fname);
  }
#endif

  /* If client authorization is configured, load or generate keys. */
  if (s->auth_type != REND_NO_AUTH) {
    if (rend_service_load_auth_keys(s, fname) < 0) {
      goto err;
    }
  }

  int r = 0;
  goto done;
 err:
  r = -1;
 done:
  memwipe(buf, 0, sizeof(buf));
  tor_free(fname);
  return r;
}

/** Load and/or generate client authorization keys for the hidden service
 * <b>s</b>, which stores its hostname in <b>hfname</b>.  Return 0 on success,
 * -1 on failure. */
static int
rend_service_load_auth_keys(rend_service_t *s, const char *hfname)
{
  int r = 0;
  char *cfname = NULL;
  char *client_keys_str = NULL;
  strmap_t *parsed_clients = strmap_new();
  FILE *cfile, *hfile;
  open_file_t *open_cfile = NULL, *open_hfile = NULL;
  char desc_cook_out[3*REND_DESC_COOKIE_LEN_BASE64+1];
  char service_id[16+1];
  char buf[1500];

  /* Load client keys and descriptor cookies, if available. */
  cfname = rend_service_path(s, client_keys_fname);
  client_keys_str = read_file_to_str(cfname, RFTS_IGNORE_MISSING, NULL);
  if (client_keys_str) {
    if (rend_parse_client_keys(parsed_clients, client_keys_str) < 0) {
      log_warn(LD_CONFIG, "Previously stored client_keys file could not "
               "be parsed.");
      goto err;
    } else {
      log_info(LD_CONFIG, "Parsed %d previously stored client entries.",
               strmap_size(parsed_clients));
    }
  }

  /* Prepare client_keys and hostname files. */
  if (!(cfile = start_writing_to_stdio_file(cfname,
                                            OPEN_FLAGS_REPLACE | O_TEXT,
                                            0600, &open_cfile))) {
    log_warn(LD_CONFIG, "Could not open client_keys file %s",
             escaped(cfname));
    goto err;
  }

  if (!(hfile = start_writing_to_stdio_file(hfname,
                                            OPEN_FLAGS_REPLACE | O_TEXT,
                                            0600, &open_hfile))) {
    log_warn(LD_CONFIG, "Could not open hostname file %s", escaped(hfname));
    goto err;
  }

  /* Either use loaded keys for configured clients or generate new
   * ones if a client is new. */
  SMARTLIST_FOREACH_BEGIN(s->clients, rend_authorized_client_t *, client) {
    rend_authorized_client_t *parsed =
      strmap_get(parsed_clients, client->client_name);
    int written;
    size_t len;
    /* Copy descriptor cookie from parsed entry or create new one. */
    if (parsed) {
      memcpy(client->descriptor_cookie, parsed->descriptor_cookie,
             REND_DESC_COOKIE_LEN);
    } else {
      crypto_rand((char *) client->descriptor_cookie, REND_DESC_COOKIE_LEN);
    }
    /* For compatibility with older tor clients, this does not
     * truncate the padding characters, unlike rend_auth_encode_cookie.  */
    if (base64_encode(desc_cook_out, 3*REND_DESC_COOKIE_LEN_BASE64+1,
                      (char *) client->descriptor_cookie,
                      REND_DESC_COOKIE_LEN, 0) < 0) {
      log_warn(LD_BUG, "Could not base64-encode descriptor cookie.");
      goto err;
    }
    /* Copy client key from parsed entry or create new one if required. */
    if (parsed && parsed->client_key) {
      client->client_key = crypto_pk_dup_key(parsed->client_key);
    } else if (s->auth_type == REND_STEALTH_AUTH) {
      /* Create private key for client. */
      crypto_pk_t *prkey = NULL;
      if (!(prkey = crypto_pk_new())) {
        log_warn(LD_BUG,"Error constructing client key");
        goto err;
      }
      if (crypto_pk_generate_key(prkey)) {
        log_warn(LD_BUG,"Error generating client key");
        crypto_pk_free(prkey);
        goto err;
      }
      if (crypto_pk_check_key(prkey) <= 0) {
        log_warn(LD_BUG,"Generated client key seems invalid");
        crypto_pk_free(prkey);
        goto err;
      }
      client->client_key = prkey;
    }
    /* Add entry to client_keys file. */
    written = tor_snprintf(buf, sizeof(buf),
                           "client-name %s\ndescriptor-cookie %s\n",
                           client->client_name, desc_cook_out);
    if (written < 0) {
      log_warn(LD_BUG, "Could not write client entry.");
      goto err;
    }
    if (client->client_key) {
      char *client_key_out = NULL;
      if (crypto_pk_write_private_key_to_string(client->client_key,
                                                &client_key_out, &len) != 0) {
        log_warn(LD_BUG, "Internal error: "
                 "crypto_pk_write_private_key_to_string() failed.");
        goto err;
      }
      if (rend_get_service_id(client->client_key, service_id)<0) {
        log_warn(LD_BUG, "Internal error: couldn't encode service ID.");
        /*
         * len is string length, not buffer length, but last byte is NUL
         * anyway.
         */
        memwipe(client_key_out, 0, len);
        tor_free(client_key_out);
        goto err;
      }
      written = tor_snprintf(buf + written, sizeof(buf) - written,
                             "client-key\n%s", client_key_out);
      memwipe(client_key_out, 0, len);
      tor_free(client_key_out);
      if (written < 0) {
        log_warn(LD_BUG, "Could not write client entry.");
        goto err;
      }
    } else {
      strlcpy(service_id, s->service_id, sizeof(service_id));
    }

    if (fputs(buf, cfile) < 0) {
      log_warn(LD_FS, "Could not append client entry to file: %s",
               strerror(errno));
      goto err;
    }

    /* Add line to hostname file. This is not the same encoding as in
     * client_keys. */
    char *encoded_cookie = rend_auth_encode_cookie(client->descriptor_cookie,
                                                   s->auth_type);
    if (!encoded_cookie) {
      log_warn(LD_BUG, "Could not base64-encode descriptor cookie.");
      goto err;
    }
    tor_snprintf(buf, sizeof(buf), "%s.onion %s # client: %s\n",
                 service_id, encoded_cookie, client->client_name);
    memwipe(encoded_cookie, 0, strlen(encoded_cookie));
    tor_free(encoded_cookie);

    if (fputs(buf, hfile)<0) {
      log_warn(LD_FS, "Could not append host entry to file: %s",
               strerror(errno));
      goto err;
    }
  } SMARTLIST_FOREACH_END(client);

  finish_writing_to_file(open_cfile);
  finish_writing_to_file(open_hfile);

  goto done;
 err:
  r = -1;
  if (open_cfile)
    abort_writing_to_file(open_cfile);
  if (open_hfile)
    abort_writing_to_file(open_hfile);
 done:
  if (client_keys_str) {
    memwipe(client_keys_str, 0, strlen(client_keys_str));
    tor_free(client_keys_str);
  }
  strmap_free(parsed_clients, rend_authorized_client_strmap_item_free);

  if (cfname) {
    memwipe(cfname, 0, strlen(cfname));
    tor_free(cfname);
  }

  /* Clear stack buffers that held key-derived material. */
  memwipe(buf, 0, sizeof(buf));
  memwipe(desc_cook_out, 0, sizeof(desc_cook_out));
  memwipe(service_id, 0, sizeof(service_id));

  return r;
}

/** Return the service whose public key has a digest of <b>digest</b>, or
 * NULL if no such service exists.
 */
static rend_service_t *
rend_service_get_by_pk_digest(const char* digest)
{
  SMARTLIST_FOREACH(rend_service_list, rend_service_t*, s,
                    if (tor_memeq(s->pk_digest,digest,DIGEST_LEN))
                        return s);
  return NULL;
}

/** Return the service whose service id is <b>id</b>, or NULL if no such
 * service exists.
 */
static struct rend_service_t *
rend_service_get_by_service_id(const char *id)
{
  tor_assert(strlen(id) == REND_SERVICE_ID_LEN_BASE32);
  SMARTLIST_FOREACH(rend_service_list, rend_service_t*, s, {
    if (tor_memeq(s->service_id, id, REND_SERVICE_ID_LEN_BASE32))
      return s;
  });
  return NULL;
}

/** Return 1 if any virtual port in <b>service</b> wants a circuit
 * to have good uptime. Else return 0.
 */
static int
rend_service_requires_uptime(rend_service_t *service)
{
  int i;
  rend_service_port_config_t *p;

  for (i=0; i < smartlist_len(service->ports); ++i) {
    p = smartlist_get(service->ports, i);
    if (smartlist_contains_int_as_string(get_options()->LongLivedPorts,
                                  p->virtual_port))
      return 1;
  }
  return 0;
}

/** Check client authorization of a given <b>descriptor_cookie</b> of
 * length <b>cookie_len</b> for <b>service</b>. Return 1 for success
 * and 0 for failure. */
static int
rend_check_authorization(rend_service_t *service,
                         const char *descriptor_cookie,
                         size_t cookie_len)
{
  rend_authorized_client_t *auth_client = NULL;
  tor_assert(service);
  tor_assert(descriptor_cookie);
  if (!service->clients) {
    log_warn(LD_BUG, "Can't check authorization for a service that has no "
                     "authorized clients configured.");
    return 0;
  }

  if (cookie_len != REND_DESC_COOKIE_LEN) {
    log_info(LD_REND, "Descriptor cookie is %lu bytes, but we expected "
                      "%lu bytes. Dropping cell.",
             (unsigned long)cookie_len, (unsigned long)REND_DESC_COOKIE_LEN);
    return 0;
  }

  /* Look up client authorization by descriptor cookie. */
  SMARTLIST_FOREACH(service->clients, rend_authorized_client_t *, client, {
    if (tor_memeq(client->descriptor_cookie, descriptor_cookie,
                REND_DESC_COOKIE_LEN)) {
      auth_client = client;
      break;
    }
  });
  if (!auth_client) {
    char descriptor_cookie_base64[3*REND_DESC_COOKIE_LEN_BASE64];
    base64_encode(descriptor_cookie_base64, sizeof(descriptor_cookie_base64),
                  descriptor_cookie, REND_DESC_COOKIE_LEN, 0);
    log_info(LD_REND, "No authorization found for descriptor cookie '%s'! "
                      "Dropping cell!",
             descriptor_cookie_base64);
    return 0;
  }

  /* Allow the request. */
  log_info(LD_REND, "Client %s authorized for service %s.",
           auth_client->client_name, service->service_id);
  return 1;
}

/* Can this service make a direct connection to ei?
 * It must be a single onion service, and the firewall rules must allow ei. */
static int
rend_service_use_direct_connection(const or_options_t* options,
                                   const extend_info_t* ei)
{
  /* We'll connect directly all reachable addresses, whether preferred or not.
   * The prefer_ipv6 argument to fascist_firewall_allows_address_addr is
   * ignored, because pref_only is 0. */
  return (rend_service_allow_non_anonymous_connection(options) &&
          fascist_firewall_allows_address_addr(&ei->addr, ei->port,
                                               FIREWALL_OR_CONNECTION, 0, 0));
}

/* Like rend_service_use_direct_connection, but to a node. */
static int
rend_service_use_direct_connection_node(const or_options_t* options,
                                        const node_t* node)
{
  /* We'll connect directly all reachable addresses, whether preferred or not.
   */
  return (rend_service_allow_non_anonymous_connection(options) &&
          fascist_firewall_allows_node(node, FIREWALL_OR_CONNECTION, 0));
}

/******
 * Handle cells
 ******/

/** Respond to an INTRODUCE2 cell by launching a circuit to the chosen
 * rendezvous point.
 */
int
rend_service_receive_introduction(origin_circuit_t *circuit,
                                  const uint8_t *request,
                                  size_t request_len)
{
  /* Global status stuff */
  int status = 0, result;
  const or_options_t *options = get_options();
  char *err_msg = NULL;
  int err_msg_severity = LOG_WARN;
  const char *stage_descr = NULL, *rend_pk_digest;
  int reason = END_CIRC_REASON_TORPROTOCOL;
  /* Service/circuit/key stuff we can learn before parsing */
  char serviceid[REND_SERVICE_ID_LEN_BASE32+1];
  rend_service_t *service = NULL;
  rend_intro_point_t *intro_point = NULL;
  crypto_pk_t *intro_key = NULL;
  /* Parsed cell */
  rend_intro_cell_t *parsed_req = NULL;
  /* Rendezvous point */
  extend_info_t *rp = NULL;
  /* XXX not handled yet */
  char buf[RELAY_PAYLOAD_SIZE];
  char keys[DIGEST_LEN+CPATH_KEY_MATERIAL_LEN]; /* Holds KH, Df, Db, Kf, Kb */
  int i;
  crypto_dh_t *dh = NULL;
  origin_circuit_t *launched = NULL;
  crypt_path_t *cpath = NULL;
  char hexcookie[9];
  int circ_needs_uptime;
  time_t now = time(NULL);
  time_t elapsed;
  int replay;
  ssize_t keylen;

  /* Do some initial validation and logging before we parse the cell */
  if (circuit->base_.purpose != CIRCUIT_PURPOSE_S_INTRO) {
    log_warn(LD_PROTOCOL,
             "Got an INTRODUCE2 over a non-introduction circuit %u.",
             (unsigned) circuit->base_.n_circ_id);
    goto err;
  }

  assert_circ_anonymity_ok(circuit, options);
  tor_assert(circuit->rend_data);
  /* XXX: This is version 2 specific (only one supported). */
  rend_pk_digest = (char *) rend_data_get_pk_digest(circuit->rend_data, NULL);

  /* We'll use this in a bazillion log messages */
  base32_encode(serviceid, REND_SERVICE_ID_LEN_BASE32+1,
                rend_pk_digest, REND_SERVICE_ID_LEN);

  /* look up service depending on circuit. */
  service = rend_service_get_by_pk_digest(rend_pk_digest);
  if (!service) {
    log_warn(LD_BUG,
             "Internal error: Got an INTRODUCE2 cell on an intro "
             "circ for an unrecognized service %s.",
             escaped(serviceid));
    goto err;
  }

  intro_point = find_intro_point(circuit);
  if (intro_point == NULL) {
    intro_point = find_expiring_intro_point(service, circuit);
    if (intro_point == NULL) {
      log_warn(LD_BUG,
               "Internal error: Got an INTRODUCE2 cell on an "
               "intro circ (for service %s) with no corresponding "
               "rend_intro_point_t.",
               escaped(serviceid));
      goto err;
    }
  }

  log_info(LD_REND, "Received INTRODUCE2 cell for service %s on circ %u.",
           escaped(serviceid), (unsigned)circuit->base_.n_circ_id);

  /* use intro key instead of service key. */
  intro_key = circuit->intro_key;

  tor_free(err_msg);
  stage_descr = NULL;

  stage_descr = "early parsing";
  /* Early parsing pass (get pk, ciphertext); type 2 is INTRODUCE2 */
  parsed_req =
    rend_service_begin_parse_intro(request, request_len, 2, &err_msg);
  if (!parsed_req) {
    goto log_error;
  } else if (err_msg) {
    log_info(LD_REND, "%s on circ %u.", err_msg,
             (unsigned)circuit->base_.n_circ_id);
    tor_free(err_msg);
  }

  /* make sure service replay caches are present */
  if (!service->accepted_intro_dh_parts) {
    service->accepted_intro_dh_parts =
      replaycache_new(REND_REPLAY_TIME_INTERVAL,
                      REND_REPLAY_TIME_INTERVAL);
  }

  if (!intro_point->accepted_intro_rsa_parts) {
    intro_point->accepted_intro_rsa_parts = replaycache_new(0, 0);
  }

  /* check for replay of PK-encrypted portion. */
  keylen = crypto_pk_keysize(intro_key);
  replay = replaycache_add_test_and_elapsed(
    intro_point->accepted_intro_rsa_parts,
    parsed_req->ciphertext, MIN(parsed_req->ciphertext_len, keylen),
    &elapsed);

  if (replay) {
    log_warn(LD_REND,
             "Possible replay detected! We received an "
             "INTRODUCE2 cell with same PK-encrypted part %d "
             "seconds ago.  Dropping cell.",
             (int)elapsed);
    goto err;
  }

  stage_descr = "decryption";
  /* Now try to decrypt it */
  result = rend_service_decrypt_intro(parsed_req, intro_key, &err_msg);
  if (result < 0) {
    goto log_error;
  } else if (err_msg) {
    log_info(LD_REND, "%s on circ %u.", err_msg,
             (unsigned)circuit->base_.n_circ_id);
    tor_free(err_msg);
  }

  stage_descr = "late parsing";
  /* Parse the plaintext */
  result = rend_service_parse_intro_plaintext(parsed_req, &err_msg);
  if (result < 0) {
    goto log_error;
  } else if (err_msg) {
    log_info(LD_REND, "%s on circ %u.", err_msg,
             (unsigned)circuit->base_.n_circ_id);
    tor_free(err_msg);
  }

  stage_descr = "late validation";
  /* Validate the parsed plaintext parts */
  result = rend_service_validate_intro_late(parsed_req, &err_msg);
  if (result < 0) {
    goto log_error;
  } else if (err_msg) {
    log_info(LD_REND, "%s on circ %u.", err_msg,
             (unsigned)circuit->base_.n_circ_id);
    tor_free(err_msg);
  }
  stage_descr = NULL;

  /* Increment INTRODUCE2 counter */
  ++(intro_point->accepted_introduce2_count);

  /* Find the rendezvous point */
  rp = find_rp_for_intro(parsed_req, &err_msg);
  if (!rp) {
    err_msg_severity = LOG_PROTOCOL_WARN;
    goto log_error;
  }

  /* Check if we'd refuse to talk to this router */
  if (options->StrictNodes &&
      routerset_contains_extendinfo(options->ExcludeNodes, rp)) {
    log_warn(LD_REND, "Client asked to rendezvous at a relay that we "
             "exclude, and StrictNodes is set. Refusing service.");
    reason = END_CIRC_REASON_INTERNAL; /* XXX might leak why we refused */
    goto err;
  }

  base16_encode(hexcookie, 9, (const char *)(parsed_req->rc), 4);

  /* Check whether there is a past request with the same Diffie-Hellman,
   * part 1. */
  replay = replaycache_add_test_and_elapsed(
      service->accepted_intro_dh_parts,
      parsed_req->dh, DH_KEY_LEN,
      &elapsed);

  if (replay) {
    /* A Tor client will send a new INTRODUCE1 cell with the same rend
     * cookie and DH public key as its previous one if its intro circ
     * times out while in state CIRCUIT_PURPOSE_C_INTRODUCE_ACK_WAIT .
     * If we received the first INTRODUCE1 cell (the intro-point relay
     * converts it into an INTRODUCE2 cell), we are already trying to
     * connect to that rend point (and may have already succeeded);
     * drop this cell. */
    log_info(LD_REND, "We received an "
             "INTRODUCE2 cell with same first part of "
             "Diffie-Hellman handshake %d seconds ago. Dropping "
             "cell.",
             (int) elapsed);
    goto err;
  }

  /* If the service performs client authorization, check included auth data. */
  if (service->clients) {
    if (parsed_req->version == 3 && parsed_req->u.v3.auth_len > 0) {
      if (rend_check_authorization(service,
                                   (const char*)parsed_req->u.v3.auth_data,
                                   parsed_req->u.v3.auth_len)) {
        log_info(LD_REND, "Authorization data in INTRODUCE2 cell are valid.");
      } else {
        log_info(LD_REND, "The authorization data that are contained in "
                 "the INTRODUCE2 cell are invalid. Dropping cell.");
        reason = END_CIRC_REASON_CONNECTFAILED;
        goto err;
      }
    } else {
      log_info(LD_REND, "INTRODUCE2 cell does not contain authentication "
               "data, but we require client authorization. Dropping cell.");
      reason = END_CIRC_REASON_CONNECTFAILED;
      goto err;
    }
  }

  /* Try DH handshake... */
  dh = crypto_dh_new(DH_TYPE_REND);
  if (!dh || crypto_dh_generate_public(dh)<0) {
    log_warn(LD_BUG,"Internal error: couldn't build DH state "
             "or generate public key.");
    reason = END_CIRC_REASON_INTERNAL;
    goto err;
  }
  if (crypto_dh_compute_secret(LOG_PROTOCOL_WARN, dh,
                               (char *)(parsed_req->dh),
                               DH_KEY_LEN, keys,
                               DIGEST_LEN+CPATH_KEY_MATERIAL_LEN)<0) {
    log_warn(LD_BUG, "Internal error: couldn't complete DH handshake");
    reason = END_CIRC_REASON_INTERNAL;
    goto err;
  }

  circ_needs_uptime = rend_service_requires_uptime(service);

  /* help predict this next time */
  rep_hist_note_used_internal(now, circ_needs_uptime, 1);

  /* Launch a circuit to the client's chosen rendezvous point.
   */
  int max_rend_failures=get_max_rend_failures();
  for (i=0;i<max_rend_failures;i++) {
    int flags = CIRCLAUNCH_NEED_CAPACITY | CIRCLAUNCH_IS_INTERNAL;
    if (circ_needs_uptime) flags |= CIRCLAUNCH_NEED_UPTIME;
    /* A Single Onion Service only uses a direct connection if its
     * firewall rules permit direct connections to the address. */
    if (rend_service_use_direct_connection(options, rp)) {
      flags = flags | CIRCLAUNCH_ONEHOP_TUNNEL;
    }
    launched = circuit_launch_by_extend_info(
                        CIRCUIT_PURPOSE_S_CONNECT_REND, rp, flags);

    if (launched)
      break;
  }
  if (!launched) { /* give up */
    log_warn(LD_REND, "Giving up launching first hop of circuit to rendezvous "
             "point %s for service %s.",
             safe_str_client(extend_info_describe(rp)),
             serviceid);
    reason = END_CIRC_REASON_CONNECTFAILED;
    goto err;
  }
  log_info(LD_REND,
           "Accepted intro; launching circuit to %s "
           "(cookie %s) for service %s.",
           safe_str_client(extend_info_describe(rp)),
           hexcookie, serviceid);
  tor_assert(launched->build_state);
  /* Fill in the circuit's state. */

  launched->rend_data =
    rend_data_service_create(service->service_id, rend_pk_digest,
                             parsed_req->rc, service->auth_type);

  launched->build_state->service_pending_final_cpath_ref =
    tor_malloc_zero(sizeof(crypt_path_reference_t));
  launched->build_state->service_pending_final_cpath_ref->refcount = 1;

  launched->build_state->service_pending_final_cpath_ref->cpath = cpath =
    tor_malloc_zero(sizeof(crypt_path_t));
  cpath->magic = CRYPT_PATH_MAGIC;
  launched->build_state->expiry_time = now + MAX_REND_TIMEOUT;

  cpath->rend_dh_handshake_state = dh;
  dh = NULL;
  if (circuit_init_cpath_crypto(cpath,keys+DIGEST_LEN,1)<0)
    goto err;
  memcpy(cpath->rend_circ_nonce, keys, DIGEST_LEN);

  goto done;

 log_error:
  if (!err_msg) {
    if (stage_descr) {
      tor_asprintf(&err_msg,
                   "unknown %s error for INTRODUCE2", stage_descr);
    } else {
      err_msg = tor_strdup("unknown error for INTRODUCE2");
    }
  }

  log_fn(err_msg_severity, LD_REND, "%s on circ %u", err_msg,
           (unsigned)circuit->base_.n_circ_id);
 err:
  status = -1;
  if (dh) crypto_dh_free(dh);
  if (launched) {
    circuit_mark_for_close(TO_CIRCUIT(launched), reason);
  }
  tor_free(err_msg);

 done:
  memwipe(keys, 0, sizeof(keys));
  memwipe(buf, 0, sizeof(buf));
  memwipe(serviceid, 0, sizeof(serviceid));
  memwipe(hexcookie, 0, sizeof(hexcookie));

  /* Free the parsed cell */
  rend_service_free_intro(parsed_req);

  /* Free rp */
  extend_info_free(rp);

  return status;
}

/** Given a parsed and decrypted INTRODUCE2, find the rendezvous point or
 * return NULL and an error string if we can't. Return a newly allocated
 * extend_info_t* for the rendezvous point. */
static extend_info_t *
find_rp_for_intro(const rend_intro_cell_t *intro,
                  char **err_msg_out)
{
  extend_info_t *rp = NULL;
  char *err_msg = NULL;
  const char *rp_nickname = NULL;
  const node_t *node = NULL;

  if (!intro) {
    if (err_msg_out)
      err_msg = tor_strdup("Bad parameters to find_rp_for_intro()");

    goto err;
  }

  if (intro->version == 0 || intro->version == 1) {
    rp_nickname = (const char *)(intro->u.v0_v1.rp);

    node = node_get_by_nickname(rp_nickname, 0);
    if (!node) {
      if (err_msg_out) {
        tor_asprintf(&err_msg,
                     "Couldn't find router %s named in INTRODUCE2 cell",
                     escaped_safe_str_client(rp_nickname));
      }

      goto err;
    }

    /* Are we in single onion mode? */
    const int allow_direct = rend_service_allow_non_anonymous_connection(
                                                                get_options());
    rp = extend_info_from_node(node, allow_direct);
    if (!rp) {
      if (err_msg_out) {
        tor_asprintf(&err_msg,
                     "Couldn't build extend_info_t for router %s named "
                     "in INTRODUCE2 cell",
                     escaped_safe_str_client(rp_nickname));
      }

      goto err;
    }
  } else if (intro->version == 2) {
    rp = extend_info_dup(intro->u.v2.extend_info);
  } else if (intro->version == 3) {
    rp = extend_info_dup(intro->u.v3.extend_info);
  } else {
    if (err_msg_out) {
      tor_asprintf(&err_msg,
                   "Unknown version %d in INTRODUCE2 cell",
                   (int)(intro->version));
    }

    goto err;
  }

  /* rp is always set here: extend_info_dup guarantees a non-NULL result, and
   * the other cases goto err. */
  tor_assert(rp);

  /* Make sure the RP we are being asked to connect to is _not_ a private
   * address unless it's allowed. Let's avoid to build a circuit to our
   * second middle node and fail right after when extending to the RP. */
  if (!extend_info_addr_is_allowed(&rp->addr)) {
    if (err_msg_out) {
      tor_asprintf(&err_msg,
                   "Relay IP in INTRODUCE2 cell is private address.");
    }
    extend_info_free(rp);
    rp = NULL;
    goto err;
  }
  goto done;

 err:
  if (err_msg_out)
    *err_msg_out = err_msg;
  else
    tor_free(err_msg);

 done:
  return rp;
}

/** Free a parsed INTRODUCE1 or INTRODUCE2 cell that was allocated by
 * rend_service_parse_intro().
 */
void
rend_service_free_intro(rend_intro_cell_t *request)
{
  if (!request) {
    return;
  }

  /* Free ciphertext */
  tor_free(request->ciphertext);
  request->ciphertext_len = 0;

  /* Have plaintext? */
  if (request->plaintext) {
    /* Zero it out just to be safe */
    memwipe(request->plaintext, 0, request->plaintext_len);
    tor_free(request->plaintext);
    request->plaintext_len = 0;
  }

  /* Have parsed plaintext? */
  if (request->parsed) {
    switch (request->version) {
      case 0:
      case 1:
        /*
         * Nothing more to do; these formats have no further pointers
         * in them.
         */
        break;
      case 2:
        extend_info_free(request->u.v2.extend_info);
        request->u.v2.extend_info = NULL;
        break;
      case 3:
        if (request->u.v3.auth_data) {
          memwipe(request->u.v3.auth_data, 0, request->u.v3.auth_len);
          tor_free(request->u.v3.auth_data);
        }

        extend_info_free(request->u.v3.extend_info);
        request->u.v3.extend_info = NULL;
        break;
      default:
        log_info(LD_BUG,
                 "rend_service_free_intro() saw unknown protocol "
                 "version %d.",
                 request->version);
    }
  }

  /* Zero it out to make sure sensitive stuff doesn't hang around in memory */
  memwipe(request, 0, sizeof(*request));

  tor_free(request);
}

/** Parse an INTRODUCE1 or INTRODUCE2 cell into a newly allocated
 * rend_intro_cell_t structure.  Free it with rend_service_free_intro()
 * when finished.  The type parameter should be 1 or 2 to indicate whether
 * this is INTRODUCE1 or INTRODUCE2.  This parses only the non-encrypted
 * parts; after this, call rend_service_decrypt_intro() with a key, then
 * rend_service_parse_intro_plaintext() to finish parsing.  The optional
 * err_msg_out parameter is set to a string suitable for log output
 * if parsing fails.  This function does some validation, but only
 * that which depends solely on the contents of the cell and the
 * key; it can be unit-tested.  Further validation is done in
 * rend_service_validate_intro().
 */

rend_intro_cell_t *
rend_service_begin_parse_intro(const uint8_t *request,
                               size_t request_len,
                               uint8_t type,
                               char **err_msg_out)
{
  rend_intro_cell_t *rv = NULL;
  char *err_msg = NULL;

  if (!request || request_len <= 0) goto err;
  if (!(type == 1 || type == 2)) goto err;

  /* First, check that the cell is long enough to be a sensible INTRODUCE */

  /* min key length plus digest length plus nickname length */
  if (request_len <
        (DIGEST_LEN + REND_COOKIE_LEN + (MAX_NICKNAME_LEN + 1) +
         DH_KEY_LEN + 42)) {
    if (err_msg_out) {
      tor_asprintf(&err_msg,
                   "got a truncated INTRODUCE%d cell",
                   (int)type);
    }
    goto err;
  }

  /* Allocate a new parsed cell structure */
  rv = tor_malloc_zero(sizeof(*rv));

  /* Set the type */
  rv->type = type;

  /* Copy in the ID */
  memcpy(rv->pk, request, DIGEST_LEN);

  /* Copy in the ciphertext */
  rv->ciphertext = tor_malloc(request_len - DIGEST_LEN);
  memcpy(rv->ciphertext, request + DIGEST_LEN, request_len - DIGEST_LEN);
  rv->ciphertext_len = request_len - DIGEST_LEN;

  goto done;

 err:
  rend_service_free_intro(rv);
  rv = NULL;

  if (err_msg_out && !err_msg) {
    tor_asprintf(&err_msg,
                 "unknown INTRODUCE%d error",
                 (int)type);
  }

 done:
  if (err_msg_out) *err_msg_out = err_msg;
  else tor_free(err_msg);

  return rv;
}

/** Parse the version-specific parts of a v0 or v1 INTRODUCE1 or INTRODUCE2
 * cell
 */

static ssize_t
rend_service_parse_intro_for_v0_or_v1(
    rend_intro_cell_t *intro,
    const uint8_t *buf,
    size_t plaintext_len,
    char **err_msg_out)
{
  const char *rp_nickname, *endptr;
  size_t nickname_field_len, ver_specific_len;

  if (intro->version == 1) {
    ver_specific_len = MAX_HEX_NICKNAME_LEN + 2;
    rp_nickname = ((const char *)buf) + 1;
    nickname_field_len = MAX_HEX_NICKNAME_LEN + 1;
  } else if (intro->version == 0) {
    ver_specific_len = MAX_NICKNAME_LEN + 1;
    rp_nickname = (const char *)buf;
    nickname_field_len = MAX_NICKNAME_LEN + 1;
  } else {
    if (err_msg_out)
      tor_asprintf(err_msg_out,
                   "rend_service_parse_intro_for_v0_or_v1() called with "
                   "bad version %d on INTRODUCE%d cell (this is a bug)",
                   intro->version,
                   (int)(intro->type));
    goto err;
  }

  if (plaintext_len < ver_specific_len) {
    if (err_msg_out)
      tor_asprintf(err_msg_out,
                   "short plaintext of encrypted part in v1 INTRODUCE%d "
                   "cell (%lu bytes, needed %lu)",
                   (int)(intro->type),
                   (unsigned long)plaintext_len,
                   (unsigned long)ver_specific_len);
    goto err;
  }

  endptr = memchr(rp_nickname, 0, nickname_field_len);
  if (!endptr || endptr == rp_nickname) {
    if (err_msg_out) {
      tor_asprintf(err_msg_out,
                   "couldn't find a nul-padded nickname in "
                   "INTRODUCE%d cell",
                   (int)(intro->type));
    }
    goto err;
  }

  if ((intro->version == 0 &&
       !is_legal_nickname(rp_nickname)) ||
      (intro->version == 1 &&
       !is_legal_nickname_or_hexdigest(rp_nickname))) {
    if (err_msg_out) {
      tor_asprintf(err_msg_out,
                   "bad nickname in INTRODUCE%d cell",
                   (int)(intro->type));
    }
    goto err;
  }

  memcpy(intro->u.v0_v1.rp, rp_nickname, endptr - rp_nickname + 1);

  return ver_specific_len;

 err:
  return -1;
}

/** Parse the version-specific parts of a v2 INTRODUCE1 or INTRODUCE2 cell
 */

static ssize_t
rend_service_parse_intro_for_v2(
    rend_intro_cell_t *intro,
    const uint8_t *buf,
    size_t plaintext_len,
    char **err_msg_out)
{
  unsigned int klen;
  extend_info_t *extend_info = NULL;
  ssize_t ver_specific_len;

  /*
   * We accept version 3 too so that the v3 parser can call this with
   * an adjusted buffer for the latter part of a v3 cell, which is
   * identical to a v2 cell.
   */
  if (!(intro->version == 2 ||
        intro->version == 3)) {
    if (err_msg_out)
      tor_asprintf(err_msg_out,
                   "rend_service_parse_intro_for_v2() called with "
                   "bad version %d on INTRODUCE%d cell (this is a bug)",
                   intro->version,
                   (int)(intro->type));
    goto err;
  }

  /* 7 == version, IP and port, DIGEST_LEN == id, 2 == key length */
  if (plaintext_len < 7 + DIGEST_LEN + 2) {
    if (err_msg_out) {
      tor_asprintf(err_msg_out,
                   "truncated plaintext of encrypted parted of "
                   "version %d INTRODUCE%d cell",
                   intro->version,
                   (int)(intro->type));
    }

    goto err;
  }

  extend_info = tor_malloc_zero(sizeof(extend_info_t));
  tor_addr_from_ipv4n(&extend_info->addr, get_uint32(buf + 1));
  extend_info->port = ntohs(get_uint16(buf + 5));
  memcpy(extend_info->identity_digest, buf + 7, DIGEST_LEN);
  extend_info->nickname[0] = '$';
  base16_encode(extend_info->nickname + 1, sizeof(extend_info->nickname) - 1,
                extend_info->identity_digest, DIGEST_LEN);
  klen = ntohs(get_uint16(buf + 7 + DIGEST_LEN));

  /* 7 == version, IP and port, DIGEST_LEN == id, 2 == key length */
  if (plaintext_len < 7 + DIGEST_LEN + 2 + klen) {
    if (err_msg_out) {
      tor_asprintf(err_msg_out,
                   "truncated plaintext of encrypted parted of "
                   "version %d INTRODUCE%d cell",
                   intro->version,
                   (int)(intro->type));
    }

    goto err;
  }

  extend_info->onion_key =
    crypto_pk_asn1_decode((const char *)(buf + 7 + DIGEST_LEN + 2), klen);
  if (!extend_info->onion_key) {
    if (err_msg_out) {
      tor_asprintf(err_msg_out,
                   "error decoding onion key in version %d "
                   "INTRODUCE%d cell",
                   intro->version,
                   (intro->type));
    }

    goto err;
  }
  if (128 != crypto_pk_keysize(extend_info->onion_key)) {
    if (err_msg_out) {
      tor_asprintf(err_msg_out,
                   "invalid onion key size in version %d INTRODUCE%d cell",
                   intro->version,
                   (intro->type));
    }

    goto err;
  }

  ver_specific_len = 7+DIGEST_LEN+2+klen;

  if (intro->version == 2) intro->u.v2.extend_info = extend_info;
  else intro->u.v3.extend_info = extend_info;

  return ver_specific_len;

 err:
  extend_info_free(extend_info);

  return -1;
}

/** Parse the version-specific parts of a v3 INTRODUCE1 or INTRODUCE2 cell
 */

static ssize_t
rend_service_parse_intro_for_v3(
    rend_intro_cell_t *intro,
    const uint8_t *buf,
    size_t plaintext_len,
    char **err_msg_out)
{
  ssize_t adjust, v2_ver_specific_len, ts_offset;

  /* This should only be called on v3 cells */
  if (intro->version != 3) {
    if (err_msg_out)
      tor_asprintf(err_msg_out,
                   "rend_service_parse_intro_for_v3() called with "
                   "bad version %d on INTRODUCE%d cell (this is a bug)",
                   intro->version,
                   (int)(intro->type));
    goto err;
  }

  /*
   * Check that we have at least enough to get auth_len:
   *
   * 1 octet for version, 1 for auth_type, 2 for auth_len
   */
  if (plaintext_len < 4) {
    if (err_msg_out) {
      tor_asprintf(err_msg_out,
                   "truncated plaintext of encrypted parted of "
                   "version %d INTRODUCE%d cell",
                   intro->version,
                   (int)(intro->type));
    }

    goto err;
  }

  /*
   * The rend_client_send_introduction() function over in rendclient.c is
   * broken (i.e., fails to match the spec) in such a way that we can't
   * change it without breaking the protocol.  Specifically, it doesn't
   * emit auth_len when auth-type is REND_NO_AUTH, so everything is off
   * by two bytes after that.  Calculate ts_offset and do everything from
   * the timestamp on relative to that to handle this dain bramage.
   */

  intro->u.v3.auth_type = buf[1];
  if (intro->u.v3.auth_type != REND_NO_AUTH) {
    intro->u.v3.auth_len = ntohs(get_uint16(buf + 2));
    ts_offset = 4 + intro->u.v3.auth_len;
  } else {
    intro->u.v3.auth_len = 0;
    ts_offset = 2;
  }

  /* Check that auth len makes sense for this auth type */
  if (intro->u.v3.auth_type == REND_BASIC_AUTH ||
      intro->u.v3.auth_type == REND_STEALTH_AUTH) {
      if (intro->u.v3.auth_len != REND_DESC_COOKIE_LEN) {
        if (err_msg_out) {
          tor_asprintf(err_msg_out,
                       "wrong auth data size %d for INTRODUCE%d cell, "
                       "should be %d",
                       (int)(intro->u.v3.auth_len),
                       (int)(intro->type),
                       REND_DESC_COOKIE_LEN);
        }

        goto err;
      }
  }

  /* Check that we actually have everything up through the timestamp */
  if (plaintext_len < (size_t)(ts_offset)+4) {
    if (err_msg_out) {
      tor_asprintf(err_msg_out,
                   "truncated plaintext of encrypted parted of "
                   "version %d INTRODUCE%d cell",
                   intro->version,
                   (int)(intro->type));
    }

    goto err;
  }

  if (intro->u.v3.auth_type != REND_NO_AUTH &&
      intro->u.v3.auth_len > 0) {
    /* Okay, we can go ahead and copy auth_data */
    intro->u.v3.auth_data = tor_malloc(intro->u.v3.auth_len);
    /*
     * We know we had an auth_len field in this case, so 4 is
     * always right.
     */
    memcpy(intro->u.v3.auth_data, buf + 4, intro->u.v3.auth_len);
  }

  /*
   * From here on, the format is as in v2, so we call the v2 parser with
   * adjusted buffer and length.  We are 4 + ts_offset octets in, but the
   * v2 parser expects to skip over a version byte at the start, so we
   * adjust by 3 + ts_offset.
   */
  adjust = 3 + ts_offset;

  v2_ver_specific_len =
    rend_service_parse_intro_for_v2(intro,
                                    buf + adjust, plaintext_len - adjust,
                                    err_msg_out);

  /* Success in v2 parser */
  if (v2_ver_specific_len >= 0) return v2_ver_specific_len + adjust;
  /* Failure in v2 parser; it will have provided an err_msg */
  else return v2_ver_specific_len;

 err:
  return -1;
}

/** Table of parser functions for version-specific parts of an INTRODUCE2
 * cell.
 */

static ssize_t
  (*intro_version_handlers[])(
    rend_intro_cell_t *,
    const uint8_t *,
    size_t,
    char **) =
{ rend_service_parse_intro_for_v0_or_v1,
  rend_service_parse_intro_for_v0_or_v1,
  rend_service_parse_intro_for_v2,
  rend_service_parse_intro_for_v3 };

/** Decrypt the encrypted part of an INTRODUCE1 or INTRODUCE2 cell,
 * return 0 if successful, or < 0 and write an error message to
 * *err_msg_out if provided.
 */

int
rend_service_decrypt_intro(
    rend_intro_cell_t *intro,
    crypto_pk_t *key,
    char **err_msg_out)
{
  char *err_msg = NULL;
  uint8_t key_digest[DIGEST_LEN];
  char service_id[REND_SERVICE_ID_LEN_BASE32+1];
  ssize_t key_len;
  uint8_t buf[RELAY_PAYLOAD_SIZE];
  int result, status = -1;

  if (!intro || !key) {
    if (err_msg_out) {
      err_msg =
        tor_strdup("rend_service_decrypt_intro() called with bad "
                   "parameters");
    }

    status = -2;
    goto err;
  }

  /* Make sure we have ciphertext */
  if (!(intro->ciphertext) || intro->ciphertext_len <= 0) {
    if (err_msg_out) {
      tor_asprintf(&err_msg,
                   "rend_intro_cell_t was missing ciphertext for "
                   "INTRODUCE%d cell",
                   (int)(intro->type));
    }
    status = -3;
    goto err;
  }

  /* Check that this cell actually matches this service key */

  /* first DIGEST_LEN bytes of request is intro or service pk digest */
  crypto_pk_get_digest(key, (char *)key_digest);
  if (tor_memneq(key_digest, intro->pk, DIGEST_LEN)) {
    if (err_msg_out) {
      base32_encode(service_id, REND_SERVICE_ID_LEN_BASE32 + 1,
                    (char*)(intro->pk), REND_SERVICE_ID_LEN);
      tor_asprintf(&err_msg,
                   "got an INTRODUCE%d cell for the wrong service (%s)",
                   (int)(intro->type),
                   escaped(service_id));
    }

    status = -4;
    goto err;
  }

  /* Make sure the encrypted part is long enough to decrypt */

  key_len = crypto_pk_keysize(key);
  if (intro->ciphertext_len < key_len) {
    if (err_msg_out) {
      tor_asprintf(&err_msg,
                   "got an INTRODUCE%d cell with a truncated PK-encrypted "
                   "part",
                   (int)(intro->type));
    }

    status = -5;
    goto err;
  }

  /* Decrypt the encrypted part */

  note_crypto_pk_op(REND_SERVER);
  result =
    crypto_pk_private_hybrid_decrypt(
       key, (char *)buf, sizeof(buf),
       (const char *)(intro->ciphertext), intro->ciphertext_len,
       PK_PKCS1_OAEP_PADDING, 1);
  if (result < 0) {
    if (err_msg_out) {
      tor_asprintf(&err_msg,
                   "couldn't decrypt INTRODUCE%d cell",
                   (int)(intro->type));
    }
    status = -6;
    goto err;
  }
  intro->plaintext_len = result;
  intro->plaintext = tor_malloc(intro->plaintext_len);
  memcpy(intro->plaintext, buf, intro->plaintext_len);

  status = 0;

  goto done;

 err:
  if (err_msg_out && !err_msg) {
    tor_asprintf(&err_msg,
                 "unknown INTRODUCE%d error decrypting encrypted part",
                 intro ? (int)(intro->type) : -1);
  }

 done:
  if (err_msg_out) *err_msg_out = err_msg;
  else tor_free(err_msg);

  /* clean up potentially sensitive material */
  memwipe(buf, 0, sizeof(buf));
  memwipe(key_digest, 0, sizeof(key_digest));
  memwipe(service_id, 0, sizeof(service_id));

  return status;
}

/** Parse the plaintext of the encrypted part of an INTRODUCE1 or
 * INTRODUCE2 cell, return 0 if successful, or < 0 and write an error
 * message to *err_msg_out if provided.
 */

int
rend_service_parse_intro_plaintext(
    rend_intro_cell_t *intro,
    char **err_msg_out)
{
  char *err_msg = NULL;
  ssize_t ver_specific_len, ver_invariant_len;
  uint8_t version;
  int status = -1;

  if (!intro) {
    if (err_msg_out) {
      err_msg =
        tor_strdup("rend_service_parse_intro_plaintext() called with NULL "
                   "rend_intro_cell_t");
    }

    status = -2;
    goto err;
  }

  /* Check that we have plaintext */
  if (!(intro->plaintext) || intro->plaintext_len <= 0) {
    if (err_msg_out) {
      err_msg = tor_strdup("rend_intro_cell_t was missing plaintext");
    }
    status = -3;
    goto err;
  }

  /* In all formats except v0, the first byte is a version number */
  version = intro->plaintext[0];

  /* v0 has no version byte (stupid...), so handle it as a fallback */
  if (version > 3) version = 0;

  /* Copy the version into the parsed cell structure */
  intro->version = version;

  /* Call the version-specific parser from the table */
  ver_specific_len =
    intro_version_handlers[version](intro,
                                    intro->plaintext, intro->plaintext_len,
                                    &err_msg);
  if (ver_specific_len < 0) {
    status = -4;
    goto err;
  }

  /** The rendezvous cookie and Diffie-Hellman stuff are version-invariant
   * and at the end of the plaintext of the encrypted part of the cell.
   */

  ver_invariant_len = intro->plaintext_len - ver_specific_len;
  if (ver_invariant_len < REND_COOKIE_LEN + DH_KEY_LEN) {
    tor_asprintf(&err_msg,
        "decrypted plaintext of INTRODUCE%d cell was truncated (%ld bytes)",
        (int)(intro->type),
        (long)(intro->plaintext_len));
    status = -5;
    goto err;
  } else if (ver_invariant_len > REND_COOKIE_LEN + DH_KEY_LEN) {
    tor_asprintf(&err_msg,
        "decrypted plaintext of INTRODUCE%d cell was too long (%ld bytes)",
        (int)(intro->type),
        (long)(intro->plaintext_len));
    status = -6;
    goto err;
  } else {
    memcpy(intro->rc,
           intro->plaintext + ver_specific_len,
           REND_COOKIE_LEN);
    memcpy(intro->dh,
           intro->plaintext + ver_specific_len + REND_COOKIE_LEN,
           DH_KEY_LEN);
  }

  /* Flag it as being fully parsed */
  intro->parsed = 1;

  status = 0;
  goto done;

 err:
  if (err_msg_out && !err_msg) {
    tor_asprintf(&err_msg,
                 "unknown INTRODUCE%d error parsing encrypted part",
                 intro ? (int)(intro->type) : -1);
  }

 done:
  if (err_msg_out) *err_msg_out = err_msg;
  else tor_free(err_msg);

  return status;
}

/** Do validity checks on a parsed intro cell after decryption; some of
 * these are not done in rend_service_parse_intro_plaintext() itself because
 * they depend on a lot of other state and would make it hard to unit test.
 * Returns >= 0 if successful or < 0 if the intro cell is invalid, and
 * optionally writes out an error message for logging.  If an err_msg
 * pointer is provided, it is the caller's responsibility to free any
 * provided message.
 */

int
rend_service_validate_intro_late(const rend_intro_cell_t *intro,
                                 char **err_msg_out)
{
  int status = 0;

  if (!intro) {
    if (err_msg_out)
      *err_msg_out =
        tor_strdup("NULL intro cell passed to "
                   "rend_service_validate_intro_late()");

    status = -1;
    goto err;
  }

  if (intro->version == 3 && intro->parsed) {
    if (!(intro->u.v3.auth_type == REND_NO_AUTH ||
          intro->u.v3.auth_type == REND_BASIC_AUTH ||
          intro->u.v3.auth_type == REND_STEALTH_AUTH)) {
      /* This is an informative message, not an error, as in the old code */
      if (err_msg_out)
        tor_asprintf(err_msg_out,
                     "unknown authorization type %d",
                     intro->u.v3.auth_type);
    }
  }

 err:
  return status;
}

/** Called when we fail building a rendezvous circuit at some point other
 * than the last hop: launches a new circuit to the same rendezvous point.
 */
void
rend_service_relaunch_rendezvous(origin_circuit_t *oldcirc)
{
  origin_circuit_t *newcirc;
  cpath_build_state_t *newstate, *oldstate;

  tor_assert(oldcirc->base_.purpose == CIRCUIT_PURPOSE_S_CONNECT_REND);

  /* Don't relaunch the same rend circ twice. */
  if (oldcirc->hs_service_side_rend_circ_has_been_relaunched) {
    log_info(LD_REND, "Rendezvous circuit to %s has already been relaunched; "
             "not relaunching it again.",
             oldcirc->build_state ?
             safe_str(extend_info_describe(oldcirc->build_state->chosen_exit))
             : "*unknown*");
    return;
  }
  oldcirc->hs_service_side_rend_circ_has_been_relaunched = 1;

  /* We check failure_count >= get_max_rend_failures()-1 below, and the -1
   * is because we increment the failure count for our current failure
   * *after* this clause. */
  int max_rend_failures = get_max_rend_failures() - 1;

  if (!oldcirc->build_state ||
      oldcirc->build_state->failure_count >= max_rend_failures ||
      oldcirc->build_state->expiry_time < time(NULL)) {
    log_info(LD_REND,
             "Attempt to build circuit to %s for rendezvous has failed "
             "too many times or expired; giving up.",
             oldcirc->build_state ?
             safe_str(extend_info_describe(oldcirc->build_state->chosen_exit))
             : "*unknown*");
    return;
  }

  oldstate = oldcirc->build_state;
  tor_assert(oldstate);

  if (oldstate->service_pending_final_cpath_ref == NULL) {
    log_info(LD_REND,"Skipping relaunch of circ that failed on its first hop. "
             "Initiator will retry.");
    return;
  }

  log_info(LD_REND,"Reattempting rendezvous circuit to '%s'",
           safe_str(extend_info_describe(oldstate->chosen_exit)));

  /* You'd think Single Onion Services would want to retry the rendezvous
   * using a direct connection. But if it's blocked by a firewall, or the
   * service is IPv6-only, or the rend point avoiding becoming a one-hop
   * proxy, we need a 3-hop connection. */
  newcirc = circuit_launch_by_extend_info(CIRCUIT_PURPOSE_S_CONNECT_REND,
                            oldstate->chosen_exit,
                            CIRCLAUNCH_NEED_CAPACITY|CIRCLAUNCH_IS_INTERNAL);

  if (!newcirc) {
    log_warn(LD_REND,"Couldn't relaunch rendezvous circuit to '%s'.",
             safe_str(extend_info_describe(oldstate->chosen_exit)));
    return;
  }
  newstate = newcirc->build_state;
  tor_assert(newstate);
  newstate->failure_count = oldstate->failure_count+1;
  newstate->expiry_time = oldstate->expiry_time;
  newstate->service_pending_final_cpath_ref =
    oldstate->service_pending_final_cpath_ref;
  ++(newstate->service_pending_final_cpath_ref->refcount);

  newcirc->rend_data = rend_data_dup(oldcirc->rend_data);
}

/** Launch a circuit to serve as an introduction point for the service
 * <b>service</b> at the introduction point <b>nickname</b>
 */
static int
rend_service_launch_establish_intro(rend_service_t *service,
                                    rend_intro_point_t *intro)
{
  origin_circuit_t *launched;
  int flags = CIRCLAUNCH_NEED_UPTIME|CIRCLAUNCH_IS_INTERNAL;
  const or_options_t *options = get_options();
  extend_info_t *launch_ei = intro->extend_info;
  extend_info_t *direct_ei = NULL;

  /* Are we in single onion mode? */
  if (rend_service_allow_non_anonymous_connection(options)) {
    /* Do we have a descriptor for the node?
     * We've either just chosen it from the consensus, or we've just reviewed
     * our intro points to see which ones are still valid, and deleted the ones
     * that aren't in the consensus any more. */
    const node_t *node = node_get_by_id(launch_ei->identity_digest);
    if (BUG(!node)) {
      /* The service has kept an intro point after it went missing from the
       * consensus. If we did anything else here, it would be a consensus
       * distinguisher. Which are less of an issue for single onion services,
       * but still a bug. */
      return -1;
    }
    /* Can we connect to the node directly? If so, replace launch_ei
     * (a multi-hop extend_info) with one suitable for direct connection. */
    if (rend_service_use_direct_connection_node(options, node)) {
      direct_ei = extend_info_from_node(node, 1);
      if (BUG(!direct_ei)) {
        /* rend_service_use_direct_connection_node and extend_info_from_node
         * disagree about which addresses on this node are permitted. This
         * should never happen. Avoiding the connection is a safe response. */
        return -1;
      }
      flags = flags | CIRCLAUNCH_ONEHOP_TUNNEL;
      launch_ei = direct_ei;
    }
  }
  /* launch_ei is either intro->extend_info, or has been replaced with a valid
   * extend_info for single onion service direct connection. */
  tor_assert(launch_ei);
  /* We must have the same intro when making a direct connection. */
  tor_assert(tor_memeq(intro->extend_info->identity_digest,
                       launch_ei->identity_digest,
                       DIGEST_LEN));

  log_info(LD_REND,
           "Launching circuit to introduction point %s%s%s for service %s",
           safe_str_client(extend_info_describe(intro->extend_info)),
           direct_ei ? " via direct address " : "",
           direct_ei ? safe_str_client(extend_info_describe(direct_ei)) : "",
           service->service_id);

  rep_hist_note_used_internal(time(NULL), 1, 0);

  ++service->n_intro_circuits_launched;
  launched = circuit_launch_by_extend_info(CIRCUIT_PURPOSE_S_ESTABLISH_INTRO,
                             launch_ei, flags);

  if (!launched) {
    log_info(LD_REND,
             "Can't launch circuit to establish introduction at %s%s%s.",
             safe_str_client(extend_info_describe(intro->extend_info)),
             direct_ei ? " via direct address " : "",
             direct_ei ? safe_str_client(extend_info_describe(direct_ei)) : ""
             );
    extend_info_free(direct_ei);
    return -1;
  }
  /* We must have the same exit node even if cannibalized or direct connection.
   */
  tor_assert(tor_memeq(intro->extend_info->identity_digest,
                       launched->build_state->chosen_exit->identity_digest,
                       DIGEST_LEN));

  launched->rend_data = rend_data_service_create(service->service_id,
                                                 service->pk_digest, NULL,
                                                 service->auth_type);
  launched->intro_key = crypto_pk_dup_key(intro->intro_key);
  if (launched->base_.state == CIRCUIT_STATE_OPEN)
    rend_service_intro_has_opened(launched);
  extend_info_free(direct_ei);
  return 0;
}

/** Return the number of introduction points that are established for the
 * given service. */
static unsigned int
count_established_intro_points(const rend_service_t *service)
{
  unsigned int num = 0;

  SMARTLIST_FOREACH(service->intro_nodes, rend_intro_point_t *, intro,
    num += intro->circuit_established
  );
  return num;
}

/** Return the number of introduction points that are or are being
 * established for the given service. This function iterates over all
 * circuit and count those that are linked to the service and are waiting
 * for the intro point to respond. */
static unsigned int
count_intro_point_circuits(const rend_service_t *service)
{
  unsigned int num_ipos = 0;
  SMARTLIST_FOREACH_BEGIN(circuit_get_global_list(), circuit_t *, circ) {
    if (!circ->marked_for_close &&
        circ->state == CIRCUIT_STATE_OPEN &&
        (circ->purpose == CIRCUIT_PURPOSE_S_ESTABLISH_INTRO ||
         circ->purpose == CIRCUIT_PURPOSE_S_INTRO)) {
      origin_circuit_t *oc = TO_ORIGIN_CIRCUIT(circ);
      if (oc->rend_data &&
          rend_circuit_pk_digest_eq(oc, (uint8_t *) service->pk_digest)) {
        num_ipos++;
      }
    }
  }
  SMARTLIST_FOREACH_END(circ);
  return num_ipos;
}

/* Given a buffer of at least RELAY_PAYLOAD_SIZE bytes in <b>cell_body_out</b>,
   write the body of a legacy ESTABLISH_INTRO cell in it. Use <b>intro_key</b>
   as the intro point auth key, and <b>rend_circ_nonce</b> as the circuit
   crypto material. On success, fill <b>cell_body_out</b> and return the number
   of bytes written. On fail, return -1.
 */
STATIC ssize_t
encode_establish_intro_cell_legacy(char *cell_body_out,
                                 size_t cell_body_out_len,
                                 crypto_pk_t *intro_key, char *rend_circ_nonce)
{
  int retval = -1;
  int r;
  int len = 0;
  char auth[DIGEST_LEN + 9];

  tor_assert(intro_key);
  tor_assert(rend_circ_nonce);

  /* Build the payload for a RELAY_ESTABLISH_INTRO cell. */
  r = crypto_pk_asn1_encode(intro_key, cell_body_out+2,
                            RELAY_PAYLOAD_SIZE-2);
  if (r < 0) {
    log_warn(LD_BUG, "Internal error; failed to establish intro point.");
    goto err;
  }
  len = r;
  set_uint16(cell_body_out, htons((uint16_t)len));
  len += 2;
  memcpy(auth, rend_circ_nonce, DIGEST_LEN);
  memcpy(auth+DIGEST_LEN, "INTRODUCE", 9);
  if (crypto_digest(cell_body_out+len, auth, DIGEST_LEN+9))
    goto err;
  len += 20;
  note_crypto_pk_op(REND_SERVER);
  r = crypto_pk_private_sign_digest(intro_key, cell_body_out+len,
                                    cell_body_out_len - len,
                                    cell_body_out, len);
  if (r<0) {
    log_warn(LD_BUG, "Internal error: couldn't sign introduction request.");
    goto err;
  }
  len += r;

  retval = len;

 err:
  memwipe(auth, 0, sizeof(auth));

  return retval;
}

/** Called when we're done building a circuit to an introduction point:
 *  sends a RELAY_ESTABLISH_INTRO cell.
 */
void
rend_service_intro_has_opened(origin_circuit_t *circuit)
{
  rend_service_t *service;
  char buf[RELAY_PAYLOAD_SIZE];
  char serviceid[REND_SERVICE_ID_LEN_BASE32+1];
  unsigned int expiring_nodes_len, num_ip_circuits, valid_ip_circuits = 0;
  int reason = END_CIRC_REASON_TORPROTOCOL;
  const char *rend_pk_digest;

  tor_assert(circuit->base_.purpose == CIRCUIT_PURPOSE_S_ESTABLISH_INTRO);
  assert_circ_anonymity_ok(circuit, get_options());
  tor_assert(circuit->cpath);
  tor_assert(circuit->rend_data);
  /* XXX: This is version 2 specific (only on supported). */
  rend_pk_digest = (char *) rend_data_get_pk_digest(circuit->rend_data, NULL);

  base32_encode(serviceid, REND_SERVICE_ID_LEN_BASE32+1,
                rend_pk_digest, REND_SERVICE_ID_LEN);

  service = rend_service_get_by_pk_digest(rend_pk_digest);
  if (!service) {
    log_warn(LD_REND, "Unrecognized service ID %s on introduction circuit %u.",
             safe_str_client(serviceid), (unsigned)circuit->base_.n_circ_id);
    reason = END_CIRC_REASON_NOSUCHSERVICE;
    goto err;
  }

  /* Take the current amount of expiring nodes and the current amount of IP
   * circuits and compute how many valid IP circuits we have. */
  expiring_nodes_len = (unsigned int) smartlist_len(service->expiring_nodes);
  num_ip_circuits = count_intro_point_circuits(service);
  /* Let's avoid an underflow. The valid_ip_circuits is initialized to 0 in
   * case this condition turns out false because it means that all circuits
   * are expiring so we need to keep this circuit. */
  if (num_ip_circuits > expiring_nodes_len) {
    valid_ip_circuits = num_ip_circuits - expiring_nodes_len;
  }

  /* If we already have enough introduction circuits for this service,
   * redefine this one as a general circuit or close it, depending.
   * Substract the amount of expiring nodes here because the circuits are
   * still opened. */
  if (valid_ip_circuits > service->n_intro_points_wanted) {
    const or_options_t *options = get_options();
    /* Remove the intro point associated with this circuit, it's being
     * repurposed or closed thus cleanup memory. */
    rend_intro_point_t *intro = find_intro_point(circuit);
    if (intro != NULL) {
      smartlist_remove(service->intro_nodes, intro);
      rend_intro_point_free(intro);
    }

    if (options->ExcludeNodes) {
      /* XXXX in some future version, we can test whether the transition is
         allowed or not given the actual nodes in the circuit.  But for now,
         this case, we might as well close the thing. */
      log_info(LD_CIRC|LD_REND, "We have just finished an introduction "
               "circuit, but we already have enough.  Closing it.");
      reason = END_CIRC_REASON_NONE;
      goto err;
    } else {
      tor_assert(circuit->build_state->is_internal);
      log_info(LD_CIRC|LD_REND, "We have just finished an introduction "
               "circuit, but we already have enough. Redefining purpose to "
               "general; leaving as internal.");

      circuit_change_purpose(TO_CIRCUIT(circuit), CIRCUIT_PURPOSE_C_GENERAL);

      {
        rend_data_free(circuit->rend_data);
        circuit->rend_data = NULL;
      }
      {
        crypto_pk_t *intro_key = circuit->intro_key;
        circuit->intro_key = NULL;
        crypto_pk_free(intro_key);
      }

      circuit_has_opened(circuit);
      goto done;
    }
  }

  log_info(LD_REND,
           "Established circuit %u as introduction point for service %s",
           (unsigned)circuit->base_.n_circ_id, serviceid);
  circuit_log_path(LOG_INFO, LD_REND, circuit);

  /* Send the ESTABLISH_INTRO cell */
  {
    ssize_t len;
    len = encode_establish_intro_cell_legacy(buf, sizeof(buf),
                                      circuit->intro_key,
                                      circuit->cpath->prev->rend_circ_nonce);
    if (len < 0) {
      reason = END_CIRC_REASON_INTERNAL;
      goto err;
    }

    if (relay_send_command_from_edge(0, TO_CIRCUIT(circuit),
                                     RELAY_COMMAND_ESTABLISH_INTRO,
                                     buf, len, circuit->cpath->prev)<0) {
      log_info(LD_GENERAL,
             "Couldn't send introduction request for service %s on circuit %u",
             serviceid, (unsigned)circuit->base_.n_circ_id);
      goto done;
    }
  }

  /* We've attempted to use this circuit */
  pathbias_count_use_attempt(circuit);

  goto done;

 err:
  circuit_mark_for_close(TO_CIRCUIT(circuit), reason);
 done:
  memwipe(buf, 0, sizeof(buf));
  memwipe(serviceid, 0, sizeof(serviceid));

  return;
}

/** Called when we get an INTRO_ESTABLISHED cell; mark the circuit as a
 * live introduction point, and note that the service descriptor is
 * now out-of-date. */
int
rend_service_intro_established(origin_circuit_t *circuit,
                               const uint8_t *request,
                               size_t request_len)
{
  rend_service_t *service;
  rend_intro_point_t *intro;
  char serviceid[REND_SERVICE_ID_LEN_BASE32+1];
  (void) request;
  (void) request_len;
  tor_assert(circuit->rend_data);
  /* XXX: This is version 2 specific (only supported one for now). */
  const char *rend_pk_digest =
    (char *) rend_data_get_pk_digest(circuit->rend_data, NULL);

  if (circuit->base_.purpose != CIRCUIT_PURPOSE_S_ESTABLISH_INTRO) {
    log_warn(LD_PROTOCOL,
             "received INTRO_ESTABLISHED cell on non-intro circuit.");
    goto err;
  }
  service = rend_service_get_by_pk_digest(rend_pk_digest);
  if (!service) {
    log_warn(LD_REND, "Unknown service on introduction circuit %u.",
             (unsigned)circuit->base_.n_circ_id);
    goto err;
  }
  base32_encode(serviceid, REND_SERVICE_ID_LEN_BASE32 + 1,
                rend_pk_digest, REND_SERVICE_ID_LEN);
  /* We've just successfully established a intro circuit to one of our
   * introduction point, account for it. */
  intro = find_intro_point(circuit);
  if (intro == NULL) {
    log_warn(LD_REND,
             "Introduction circuit established without a rend_intro_point_t "
             "object for service %s on circuit %u",
             safe_str_client(serviceid), (unsigned)circuit->base_.n_circ_id);
    goto err;
  }
  intro->circuit_established = 1;
  /* We might not have every introduction point ready but at this point we
   * know that the descriptor needs to be uploaded. */
  service->desc_is_dirty = time(NULL);
  circuit_change_purpose(TO_CIRCUIT(circuit), CIRCUIT_PURPOSE_S_INTRO);

  log_info(LD_REND,
           "Received INTRO_ESTABLISHED cell on circuit %u for service %s",
           (unsigned)circuit->base_.n_circ_id, serviceid);

  /* Getting a valid INTRODUCE_ESTABLISHED means we've successfully
   * used the circ */
  pathbias_mark_use_success(circuit);

  return 0;
 err:
  circuit_mark_for_close(TO_CIRCUIT(circuit), END_CIRC_REASON_TORPROTOCOL);
  return -1;
}

/** Called once a circuit to a rendezvous point is established: sends a
 *  RELAY_COMMAND_RENDEZVOUS1 cell.
 */
void
rend_service_rendezvous_has_opened(origin_circuit_t *circuit)
{
  rend_service_t *service;
  char buf[RELAY_PAYLOAD_SIZE];
  crypt_path_t *hop;
  char serviceid[REND_SERVICE_ID_LEN_BASE32+1];
  char hexcookie[9];
  int reason;
  const char *rend_cookie, *rend_pk_digest;

  tor_assert(circuit->base_.purpose == CIRCUIT_PURPOSE_S_CONNECT_REND);
  tor_assert(circuit->cpath);
  tor_assert(circuit->build_state);
  assert_circ_anonymity_ok(circuit, get_options());
  tor_assert(circuit->rend_data);

  /* XXX: This is version 2 specific (only one supported). */
  rend_pk_digest = (char *) rend_data_get_pk_digest(circuit->rend_data,
                                                    NULL);
  rend_cookie = circuit->rend_data->rend_cookie;

  /* Declare the circuit dirty to avoid reuse, and for path-bias */
  if (!circuit->base_.timestamp_dirty)
    circuit->base_.timestamp_dirty = time(NULL);

  /* This may be redundant */
  pathbias_count_use_attempt(circuit);

  hop = circuit->build_state->service_pending_final_cpath_ref->cpath;

  base16_encode(hexcookie,9, rend_cookie,4);
  base32_encode(serviceid, REND_SERVICE_ID_LEN_BASE32+1,
                rend_pk_digest, REND_SERVICE_ID_LEN);

  log_info(LD_REND,
           "Done building circuit %u to rendezvous with "
           "cookie %s for service %s",
           (unsigned)circuit->base_.n_circ_id, hexcookie, serviceid);
  circuit_log_path(LOG_INFO, LD_REND, circuit);

  /* Clear the 'in-progress HS circ has timed out' flag for
   * consistency with what happens on the client side; this line has
   * no effect on Tor's behaviour. */
  circuit->hs_circ_has_timed_out = 0;

  /* If hop is NULL, another rend circ has already connected to this
   * rend point.  Close this circ. */
  if (hop == NULL) {
    log_info(LD_REND, "Another rend circ has already reached this rend point; "
             "closing this rend circ.");
    reason = END_CIRC_REASON_NONE;
    goto err;
  }

  /* Remove our final cpath element from the reference, so that no
   * other circuit will try to use it.  Store it in
   * pending_final_cpath for now to ensure that it will be freed if
   * our rendezvous attempt fails. */
  circuit->build_state->pending_final_cpath = hop;
  circuit->build_state->service_pending_final_cpath_ref->cpath = NULL;

  service = rend_service_get_by_pk_digest(rend_pk_digest);
  if (!service) {
    log_warn(LD_GENERAL, "Internal error: unrecognized service ID on "
             "rendezvous circuit.");
    reason = END_CIRC_REASON_INTERNAL;
    goto err;
  }

  /* All we need to do is send a RELAY_RENDEZVOUS1 cell... */
  memcpy(buf, rend_cookie, REND_COOKIE_LEN);
  if (crypto_dh_get_public(hop->rend_dh_handshake_state,
                           buf+REND_COOKIE_LEN, DH_KEY_LEN)<0) {
    log_warn(LD_GENERAL,"Couldn't get DH public key.");
    reason = END_CIRC_REASON_INTERNAL;
    goto err;
  }
  memcpy(buf+REND_COOKIE_LEN+DH_KEY_LEN, hop->rend_circ_nonce,
         DIGEST_LEN);

  /* Send the cell */
  if (relay_send_command_from_edge(0, TO_CIRCUIT(circuit),
                                   RELAY_COMMAND_RENDEZVOUS1,
                                   buf, REND_COOKIE_LEN+DH_KEY_LEN+DIGEST_LEN,
                                   circuit->cpath->prev)<0) {
    log_warn(LD_GENERAL, "Couldn't send RENDEZVOUS1 cell.");
    goto done;
  }

  crypto_dh_free(hop->rend_dh_handshake_state);
  hop->rend_dh_handshake_state = NULL;

  /* Append the cpath entry. */
  hop->state = CPATH_STATE_OPEN;
  /* set the windows to default. these are the windows
   * that the service thinks the client has.
   */
  hop->package_window = circuit_initial_package_window();
  hop->deliver_window = CIRCWINDOW_START;

  onion_append_to_cpath(&circuit->cpath, hop);
  circuit->build_state->pending_final_cpath = NULL; /* prevent double-free */

  /* Change the circuit purpose. */
  circuit_change_purpose(TO_CIRCUIT(circuit), CIRCUIT_PURPOSE_S_REND_JOINED);

  goto done;

 err:
  circuit_mark_for_close(TO_CIRCUIT(circuit), reason);
 done:
  memwipe(buf, 0, sizeof(buf));
  memwipe(serviceid, 0, sizeof(serviceid));
  memwipe(hexcookie, 0, sizeof(hexcookie));

  return;
}

/*
 * Manage introduction points
 */

/** Return the (possibly non-open) introduction circuit ending at
 * <b>intro</b> for the service whose public key is <b>pk_digest</b>.
 * (<b>desc_version</b> is ignored). Return NULL if no such service is
 * found.
 */
static origin_circuit_t *
find_intro_circuit(rend_intro_point_t *intro, const char *pk_digest)
{
  origin_circuit_t *circ = NULL;

  tor_assert(intro);
  while ((circ = circuit_get_next_by_pk_and_purpose(circ,
                         (uint8_t *) pk_digest, CIRCUIT_PURPOSE_S_INTRO))) {
    if (tor_memeq(circ->build_state->chosen_exit->identity_digest,
                intro->extend_info->identity_digest, DIGEST_LEN) &&
        circ->rend_data) {
      return circ;
    }
  }

  circ = NULL;
  while ((circ = circuit_get_next_by_pk_and_purpose(circ,
                         (uint8_t *) pk_digest,
                         CIRCUIT_PURPOSE_S_ESTABLISH_INTRO))) {
    if (tor_memeq(circ->build_state->chosen_exit->identity_digest,
                intro->extend_info->identity_digest, DIGEST_LEN) &&
        circ->rend_data) {
      return circ;
    }
  }
  return NULL;
}

/** Return the corresponding introdution point using the circuit <b>circ</b>
 * found in the <b>service</b>. NULL is returned if not found. */
static rend_intro_point_t *
find_expiring_intro_point(rend_service_t *service, origin_circuit_t *circ)
{
  tor_assert(service);
  tor_assert(TO_CIRCUIT(circ)->purpose == CIRCUIT_PURPOSE_S_ESTABLISH_INTRO ||
             TO_CIRCUIT(circ)->purpose == CIRCUIT_PURPOSE_S_INTRO);

  SMARTLIST_FOREACH(service->expiring_nodes, rend_intro_point_t *,
                    intro_point,
    if (crypto_pk_eq_keys(intro_point->intro_key, circ->intro_key)) {
      return intro_point;
  });

  return NULL;
}

/** Return a pointer to the rend_intro_point_t corresponding to the
 * service-side introduction circuit <b>circ</b>. */
static rend_intro_point_t *
find_intro_point(origin_circuit_t *circ)
{
  const char *serviceid;
  rend_service_t *service = NULL;

  tor_assert(TO_CIRCUIT(circ)->purpose == CIRCUIT_PURPOSE_S_ESTABLISH_INTRO ||
             TO_CIRCUIT(circ)->purpose == CIRCUIT_PURPOSE_S_INTRO);
  tor_assert(circ->rend_data);
  serviceid = rend_data_get_address(circ->rend_data);

  SMARTLIST_FOREACH(rend_service_list, rend_service_t *, s,
    if (tor_memeq(s->service_id, serviceid, REND_SERVICE_ID_LEN_BASE32)) {
      service = s;
      break;
    });

  if (service == NULL) return NULL;

  SMARTLIST_FOREACH(service->intro_nodes, rend_intro_point_t *, intro_point,
    if (crypto_pk_eq_keys(intro_point->intro_key, circ->intro_key)) {
      return intro_point;
    });

  return NULL;
}

/** Upload the rend_encoded_v2_service_descriptor_t's in <b>descs</b>
 * associated with the rend_service_descriptor_t <b>renddesc</b> to
 * the responsible hidden service directories OR the hidden service
 * directories specified by <b>hs_dirs</b>; <b>service_id</b> and
 * <b>seconds_valid</b> are only passed for logging purposes.
 */
void
directory_post_to_hs_dir(rend_service_descriptor_t *renddesc,
                         smartlist_t *descs, smartlist_t *hs_dirs,
                         const char *service_id, int seconds_valid)
{
  int i, j, failed_upload = 0;
  smartlist_t *responsible_dirs = smartlist_new();
  smartlist_t *successful_uploads = smartlist_new();
  routerstatus_t *hs_dir;
  for (i = 0; i < smartlist_len(descs); i++) {
    rend_encoded_v2_service_descriptor_t *desc = smartlist_get(descs, i);
    /** If any HSDirs are specified, they should be used instead of
     *  the responsible directories */
    if (hs_dirs && smartlist_len(hs_dirs) > 0) {
      smartlist_add_all(responsible_dirs, hs_dirs);
    } else {
      /* Determine responsible dirs. */
      if (hid_serv_get_responsible_directories(responsible_dirs,
                                               desc->desc_id) < 0) {
        log_warn(LD_REND, "Could not determine the responsible hidden service "
                          "directories to post descriptors to.");
        control_event_hs_descriptor_upload(service_id,
                                           "UNKNOWN",
                                           "UNKNOWN");
        goto done;
      }
    }
    for (j = 0; j < smartlist_len(responsible_dirs); j++) {
      char desc_id_base32[REND_DESC_ID_V2_LEN_BASE32 + 1];
      char *hs_dir_ip;
      const node_t *node;
      rend_data_t *rend_data;
      hs_dir = smartlist_get(responsible_dirs, j);
      if (smartlist_contains_digest(renddesc->successful_uploads,
                                hs_dir->identity_digest))
        /* Don't upload descriptor if we succeeded in doing so last time. */
        continue;
      node = node_get_by_id(hs_dir->identity_digest);
      if (!node || !node_has_descriptor(node)) {
        log_info(LD_REND, "Not launching upload for for v2 descriptor to "
                          "hidden service directory %s; we don't have its "
                          "router descriptor. Queuing for later upload.",
                 safe_str_client(routerstatus_describe(hs_dir)));
        failed_upload = -1;
        continue;
      }
      /* Send publish request. */

      /* We need the service ID to identify which service did the upload
       * request. Lookup is made in rend_service_desc_has_uploaded(). */
      rend_data = rend_data_client_create(service_id, desc->desc_id, NULL,
                                          REND_NO_AUTH);
      directory_initiate_command_routerstatus_rend(hs_dir,
                                              DIR_PURPOSE_UPLOAD_RENDDESC_V2,
                                                   ROUTER_PURPOSE_GENERAL,
                                                   DIRIND_ANONYMOUS, NULL,
                                                   desc->desc_str,
                                                   strlen(desc->desc_str),
                                                   0, rend_data, NULL);
      rend_data_free(rend_data);
      base32_encode(desc_id_base32, sizeof(desc_id_base32),
                    desc->desc_id, DIGEST_LEN);
      hs_dir_ip = tor_dup_ip(hs_dir->addr);
      log_info(LD_REND, "Launching upload for v2 descriptor for "
                        "service '%s' with descriptor ID '%s' with validity "
                        "of %d seconds to hidden service directory '%s' on "
                        "%s:%d.",
               safe_str_client(service_id),
               safe_str_client(desc_id_base32),
               seconds_valid,
               hs_dir->nickname,
               hs_dir_ip,
               hs_dir->or_port);
      control_event_hs_descriptor_upload(service_id,
                                         hs_dir->identity_digest,
                                         desc_id_base32);
      tor_free(hs_dir_ip);
      /* Remember successful upload to this router for next time. */
      if (!smartlist_contains_digest(successful_uploads,
                                     hs_dir->identity_digest))
        smartlist_add(successful_uploads, hs_dir->identity_digest);
    }
    smartlist_clear(responsible_dirs);
  }
  if (!failed_upload) {
    if (renddesc->successful_uploads) {
      SMARTLIST_FOREACH(renddesc->successful_uploads, char *, c, tor_free(c););
      smartlist_free(renddesc->successful_uploads);
      renddesc->successful_uploads = NULL;
    }
    renddesc->all_uploads_performed = 1;
  } else {
    /* Remember which routers worked this time, so that we don't upload the
     * descriptor to them again. */
    if (!renddesc->successful_uploads)
      renddesc->successful_uploads = smartlist_new();
    SMARTLIST_FOREACH(successful_uploads, const char *, c, {
      if (!smartlist_contains_digest(renddesc->successful_uploads, c)) {
        char *hsdir_id = tor_memdup(c, DIGEST_LEN);
        smartlist_add(renddesc->successful_uploads, hsdir_id);
      }
    });
  }
 done:
  smartlist_free(responsible_dirs);
  smartlist_free(successful_uploads);
}

/** Encode and sign an up-to-date service descriptor for <b>service</b>,
 * and upload it/them to the responsible hidden service directories.
 */
static void
upload_service_descriptor(rend_service_t *service)
{
  time_t now = time(NULL);
  int rendpostperiod;
  char serviceid[REND_SERVICE_ID_LEN_BASE32+1];
  int uploaded = 0;

  rendpostperiod = get_options()->RendPostPeriod;

  networkstatus_t *c = networkstatus_get_latest_consensus();
  if (c && smartlist_len(c->routerstatus_list) > 0) {
    int seconds_valid, i, j, num_descs;
    smartlist_t *descs = smartlist_new();
    smartlist_t *client_cookies = smartlist_new();
    /* Either upload a single descriptor (including replicas) or one
     * descriptor for each authorized client in case of authorization
     * type 'stealth'. */
    num_descs = service->auth_type == REND_STEALTH_AUTH ?
                    smartlist_len(service->clients) : 1;
    for (j = 0; j < num_descs; j++) {
      crypto_pk_t *client_key = NULL;
      rend_authorized_client_t *client = NULL;
      smartlist_clear(client_cookies);
      switch (service->auth_type) {
        case REND_NO_AUTH:
          /* Do nothing here. */
          break;
        case REND_BASIC_AUTH:
          SMARTLIST_FOREACH(service->clients, rend_authorized_client_t *,
              cl, smartlist_add(client_cookies, cl->descriptor_cookie));
          break;
        case REND_STEALTH_AUTH:
          client = smartlist_get(service->clients, j);
          client_key = client->client_key;
          smartlist_add(client_cookies, client->descriptor_cookie);
          break;
      }
      /* Encode the current descriptor. */
      seconds_valid = rend_encode_v2_descriptors(descs, service->desc,
                                                 now, 0,
                                                 service->auth_type,
                                                 client_key,
                                                 client_cookies);
      if (seconds_valid < 0) {
        log_warn(LD_BUG, "Internal error: couldn't encode service "
                 "descriptor; not uploading.");
        smartlist_free(descs);
        smartlist_free(client_cookies);
        return;
      }
      rend_get_service_id(service->desc->pk, serviceid);
      if (get_options()->PublishHidServDescriptors) {
        /* Post the current descriptors to the hidden service directories. */
        log_info(LD_REND, "Launching upload for hidden service %s",
                     serviceid);
        directory_post_to_hs_dir(service->desc, descs, NULL, serviceid,
                                 seconds_valid);
      }
      /* Free memory for descriptors. */
      for (i = 0; i < smartlist_len(descs); i++)
        rend_encoded_v2_service_descriptor_free(smartlist_get(descs, i));
      smartlist_clear(descs);
      /* Update next upload time. */
      if (seconds_valid - REND_TIME_PERIOD_OVERLAPPING_V2_DESCS
          > rendpostperiod)
        service->next_upload_time = now + rendpostperiod;
      else if (seconds_valid < REND_TIME_PERIOD_OVERLAPPING_V2_DESCS)
        service->next_upload_time = now + seconds_valid + 1;
      else
        service->next_upload_time = now + seconds_valid -
            REND_TIME_PERIOD_OVERLAPPING_V2_DESCS + 1;
      /* Post also the next descriptors, if necessary. */
      if (seconds_valid < REND_TIME_PERIOD_OVERLAPPING_V2_DESCS) {
        seconds_valid = rend_encode_v2_descriptors(descs, service->desc,
                                                   now, 1,
                                                   service->auth_type,
                                                   client_key,
                                                   client_cookies);
        if (seconds_valid < 0) {
          log_warn(LD_BUG, "Internal error: couldn't encode service "
                   "descriptor; not uploading.");
          smartlist_free(descs);
          smartlist_free(client_cookies);
          return;
        }
        if (get_options()->PublishHidServDescriptors) {
          directory_post_to_hs_dir(service->desc, descs, NULL, serviceid,
                                   seconds_valid);
        }
        /* Free memory for descriptors. */
        for (i = 0; i < smartlist_len(descs); i++)
          rend_encoded_v2_service_descriptor_free(smartlist_get(descs, i));
        smartlist_clear(descs);
      }
    }
    smartlist_free(descs);
    smartlist_free(client_cookies);
    uploaded = 1;
    if (get_options()->PublishHidServDescriptors) {
      log_info(LD_REND, "Successfully uploaded v2 rend descriptors!");
    } else {
      log_info(LD_REND, "Successfully stored created v2 rend descriptors!");
    }
  }

  /* If not uploaded, try again in one minute. */
  if (!uploaded)
    service->next_upload_time = now + 60;

  /* Unmark dirty flag of this service. */
  service->desc_is_dirty = 0;
}

/** Return the number of INTRODUCE2 cells this hidden service has received
 * from this intro point. */
static int
intro_point_accepted_intro_count(rend_intro_point_t *intro)
{
  return intro->accepted_introduce2_count;
}

/** Return non-zero iff <b>intro</b> should 'expire' now (i.e. we
 * should stop publishing it in new descriptors and eventually close
 * it). */
static int
intro_point_should_expire_now(rend_intro_point_t *intro,
                              time_t now)
{
  tor_assert(intro != NULL);

  if (intro->time_published == -1) {
    /* Don't expire an intro point if we haven't even published it yet. */
    return 0;
  }

  if (intro_point_accepted_intro_count(intro) >=
      intro->max_introductions) {
    /* This intro point has been used too many times.  Expire it now. */
    return 1;
  }

  if (intro->time_to_expire == -1) {
    /* This intro point has been published, but we haven't picked an
     * expiration time for it.  Pick one now. */
    int intro_point_lifetime_seconds =
      crypto_rand_int_range(INTRO_POINT_LIFETIME_MIN_SECONDS,
                            INTRO_POINT_LIFETIME_MAX_SECONDS);

    /* Start the expiration timer now, rather than when the intro
     * point was first published.  There shouldn't be much of a time
     * difference. */
    intro->time_to_expire = now + intro_point_lifetime_seconds;

    return 0;
  }

  /* This intro point has a time to expire set already.  Use it. */
  return (now >= intro->time_to_expire);
}

/** Iterate over intro points in the given service and remove the invalid
 * ones. For an intro point object to be considered invalid, the circuit
 * _and_ node need to have disappeared.
 *
 * If the intro point should expire, it's placed into the expiring_nodes
 * list of the service and removed from the active intro nodes list.
 *
 * If <b>exclude_nodes</b> is not NULL, add the valid nodes to it.
 *
 * If <b>retry_nodes</b> is not NULL, add the valid node to it if the
 * circuit disappeared but the node is still in the consensus. */
static void
remove_invalid_intro_points(rend_service_t *service,
                            smartlist_t *exclude_nodes,
                            smartlist_t *retry_nodes, time_t now)
{
  tor_assert(service);

  /* Remove any expired nodes that doesn't have a circuit. */
  SMARTLIST_FOREACH_BEGIN(service->expiring_nodes, rend_intro_point_t *,
                          intro) {
    origin_circuit_t *intro_circ =
      find_intro_circuit(intro, service->pk_digest);
    if (intro_circ) {
      continue;
    }
    /* No more circuit, cleanup the into point object. */
    SMARTLIST_DEL_CURRENT(service->expiring_nodes, intro);
    rend_intro_point_free(intro);
  } SMARTLIST_FOREACH_END(intro);

  SMARTLIST_FOREACH_BEGIN(service->intro_nodes, rend_intro_point_t *,
                          intro) {
    /* Find the introduction point node object. */
    const node_t *node =
      node_get_by_id(intro->extend_info->identity_digest);
    /* Find the intro circuit, this might be NULL. */
    origin_circuit_t *intro_circ =
      find_intro_circuit(intro, service->pk_digest);

    /* Add the valid node to the exclusion list so we don't try to establish
     * an introduction point to it again. */
    if (node && exclude_nodes) {
      smartlist_add(exclude_nodes, (void*) node);
    }

    /* First, make sure we still have a valid circuit for this intro point.
     * If we dont, we'll give up on it and make a new one. */
    if (intro_circ == NULL) {
      log_info(LD_REND, "Attempting to retry on %s as intro point for %s"
               " (circuit disappeared).",
               safe_str_client(extend_info_describe(intro->extend_info)),
               safe_str_client(service->service_id));
      /* We've lost the circuit for this intro point, flag it so it can be
       * accounted for when considiring uploading a descriptor. */
      intro->circuit_established = 0;

      /* Node is gone or we've reached our maximum circuit creationg retry
       * count, clean up everything, we'll find a new one. */
      if (node == NULL ||
          intro->circuit_retries >= MAX_INTRO_POINT_CIRCUIT_RETRIES) {
        rend_intro_point_free(intro);
        SMARTLIST_DEL_CURRENT(service->intro_nodes, intro);
        /* We've just killed the intro point, nothing left to do. */
        continue;
      }

      /* The intro point is still alive so let's try to use it again because
       * we have a published descriptor containing it. Keep the intro point
       * in the intro_nodes list because it's still valid, we are rebuilding
       * a circuit to it. */
      if (retry_nodes) {
        smartlist_add(retry_nodes, intro);
      }
    }
    /* else, the circuit is valid so in both cases, node being alive or not,
     * we leave the circuit and intro point object as is. Closing the
     * circuit here would leak new consensus timing and freeing the intro
     * point object would make the intro circuit unusable. */

    /* Now, check if intro point should expire. If it does, queue it so
     * it can be cleaned up once it has been replaced properly. */
    if (intro_point_should_expire_now(intro, now)) {
      log_info(LD_REND, "Expiring %s as intro point for %s.",
               safe_str_client(extend_info_describe(intro->extend_info)),
               safe_str_client(service->service_id));
      /* We might have put it in the retry list if so, undo. */
      if (retry_nodes) {
        smartlist_remove(retry_nodes, intro);
      }
      smartlist_add(service->expiring_nodes, intro);
      SMARTLIST_DEL_CURRENT(service->intro_nodes, intro);
      /* Intro point is expired, we need a new one thus don't consider it
       * anymore has a valid established intro point. */
      intro->circuit_established = 0;
    }
  } SMARTLIST_FOREACH_END(intro);
}

/** A new descriptor has been successfully uploaded for the given
 * <b>rend_data</b>. Remove and free the expiring nodes from the associated
 * service. */
void
rend_service_desc_has_uploaded(const rend_data_t *rend_data)
{
  rend_service_t *service;
  const char *onion_address;

  tor_assert(rend_data);

  onion_address = rend_data_get_address(rend_data);

  service = rend_service_get_by_service_id(onion_address);
  if (service == NULL) {
    return;
  }

  SMARTLIST_FOREACH_BEGIN(service->expiring_nodes, rend_intro_point_t *,
                          intro) {
    origin_circuit_t *intro_circ =
      find_intro_circuit(intro, service->pk_digest);
    if (intro_circ != NULL) {
      circuit_mark_for_close(TO_CIRCUIT(intro_circ),
                             END_CIRC_REASON_FINISHED);
    }
    SMARTLIST_DEL_CURRENT(service->expiring_nodes, intro);
    rend_intro_point_free(intro);
  } SMARTLIST_FOREACH_END(intro);
}

/** Don't try to build more than this many circuits before giving up
 * for a while. Dynamically calculated based on the configured number of
 * introduction points for the service, n_intro_points_wanted. */
static int
rend_max_intro_circs_per_period(unsigned int n_intro_points_wanted)
{
  /* Allow all but one of the initial connections to fail and be
   * retried. (If all fail, we *want* to wait, because something is broken.) */
  tor_assert(n_intro_points_wanted <= NUM_INTRO_POINTS_MAX);
  return (int)(2*n_intro_points_wanted + NUM_INTRO_POINTS_EXTRA);
}

/** For every service, check how many intro points it currently has, and:
 *  - Invalidate introdution points based on specific criteria, see
 *  remove_invalid_intro_points comments.
 *  - Pick new intro points as necessary.
 *  - Launch circuits to any new intro points.
 *
 * This is called once a second by the main loop.
 */
void
rend_consider_services_intro_points(void)
{
  int i;
  time_t now;
  const or_options_t *options = get_options();
  /* Are we in single onion mode? */
  const int allow_direct = rend_service_allow_non_anonymous_connection(
                                                                get_options());
  /* List of nodes we need to _exclude_ when choosing a new node to
   * establish an intro point to. */
  smartlist_t *exclude_nodes;
  /* List of nodes we need to retry to build a circuit on them because the
   * node is valid but circuit died. */
  smartlist_t *retry_nodes;

  if (!have_completed_a_circuit())
    return;

  exclude_nodes = smartlist_new();
  retry_nodes = smartlist_new();
  now = time(NULL);

  SMARTLIST_FOREACH_BEGIN(rend_service_list, rend_service_t *, service) {
    int r;
    /* Number of intro points we want to open and add to the intro nodes
     * list of the service. */
    unsigned int n_intro_points_to_open;
    /* Have an unsigned len so we can use it to compare values else gcc is
     * not happy with unmatching signed comparaison. */
    unsigned int intro_nodes_len;
    /* Different service are allowed to have the same introduction point as
     * long as they are on different circuit thus why we clear this list. */
    smartlist_clear(exclude_nodes);
    smartlist_clear(retry_nodes);

    /* Cleanup the invalid intro points and save the node objects, if any,
     * in the exclude_nodes and retry_nodes lists. */
    remove_invalid_intro_points(service, exclude_nodes, retry_nodes, now);

    /* This retry period is important here so we don't stress circuit
     * creation. */
    if (now > service->intro_period_started + INTRO_CIRC_RETRY_PERIOD) {
      /* One period has elapsed; we can try building circuits again. */
      service->intro_period_started = now;
      service->n_intro_circuits_launched = 0;
    } else if (service->n_intro_circuits_launched >=
               rend_max_intro_circs_per_period(
                                      service->n_intro_points_wanted)) {
      /* We have failed too many times in this period; wait for the next
       * one before we try to initiate any more connections. */
      continue;
    }

    /* Let's try to rebuild circuit on the nodes we want to retry on. */
    SMARTLIST_FOREACH_BEGIN(retry_nodes, rend_intro_point_t *, intro) {
      r = rend_service_launch_establish_intro(service, intro);
      if (r < 0) {
        log_warn(LD_REND, "Error launching circuit to node %s for service %s.",
                 safe_str_client(extend_info_describe(intro->extend_info)),
                 safe_str_client(service->service_id));
        /* Unable to launch a circuit to that intro point, remove it from
         * the valid list so we can create a new one. */
        smartlist_remove(service->intro_nodes, intro);
        rend_intro_point_free(intro);
        continue;
      }
      intro->circuit_retries++;
    } SMARTLIST_FOREACH_END(intro);

    /* Avoid mismatched signed comparaison below. */
    intro_nodes_len = (unsigned int) smartlist_len(service->intro_nodes);

    /* Quiescent state, we have more or the equal amount of wanted node for
     * this service. Proceed to the next service. We can have more nodes
     * because we launch extra preemptive circuits if our intro nodes list was
     * originally empty for performance reasons. */
    if (intro_nodes_len >= service->n_intro_points_wanted) {
      continue;
    }

    /* Number of intro points we want to open which is the wanted amount minus
     * the current amount of valid nodes. We know that this won't underflow
     * because of the check above. */
    n_intro_points_to_open = service->n_intro_points_wanted - intro_nodes_len;
    if (intro_nodes_len == 0) {
      /* We want to end up with n_intro_points_wanted intro points, but if
       * we have no intro points at all (chances are they all cycled or we
       * are starting up), we launch NUM_INTRO_POINTS_EXTRA extra circuits
       * and use the first n_intro_points_wanted that complete. See proposal
       * #155, section 4 for the rationale of this which is purely for
       * performance.
       *
       * The ones after the first n_intro_points_to_open will be converted
       * to 'general' internal circuits in rend_service_intro_has_opened(),
       * and then we'll drop them from the list of intro points. */
      n_intro_points_to_open += NUM_INTRO_POINTS_EXTRA;
    }

    for (i = 0; i < (int) n_intro_points_to_open; i++) {
      const node_t *node;
      rend_intro_point_t *intro;
      router_crn_flags_t flags = CRN_NEED_UPTIME|CRN_NEED_DESC;
      if (get_options()->AllowInvalid_ & ALLOW_INVALID_INTRODUCTION)
        flags |= CRN_ALLOW_INVALID;
      router_crn_flags_t direct_flags = flags;
      direct_flags |= CRN_PREF_ADDR;
      direct_flags |= CRN_DIRECT_CONN;

      node = router_choose_random_node(exclude_nodes,
                                       options->ExcludeNodes,
                                       allow_direct ? direct_flags : flags);
      /* If we are in single onion mode, retry node selection for a 3-hop
       * path */
      if (allow_direct && !node) {
        log_info(LD_REND,
                 "Unable to find an intro point that we can connect to "
                 "directly for %s, falling back to a 3-hop path.",
                 safe_str_client(service->service_id));
        node = router_choose_random_node(exclude_nodes,
                                         options->ExcludeNodes, flags);
      }

      if (!node) {
        log_warn(LD_REND,
                 "We only have %d introduction points established for %s; "
                 "wanted %u.",
                 smartlist_len(service->intro_nodes),
                 safe_str_client(service->service_id),
                 n_intro_points_to_open);
        break;
      }
      /* Add the choosen node to the exclusion list in order to avoid picking
       * it again in the next iteration. */
      smartlist_add(exclude_nodes, (void*)node);
      intro = tor_malloc_zero(sizeof(rend_intro_point_t));
      /* extend_info is for clients, so we want the multi-hop primary ORPort,
       * even if we are a single onion service and intend to connect to it
       * directly ourselves. */
      intro->extend_info = extend_info_from_node(node, 0);
      if (BUG(intro->extend_info == NULL)) {
        break;
      }
      intro->intro_key = crypto_pk_new();
      const int fail = crypto_pk_generate_key(intro->intro_key);
      tor_assert(!fail);
      intro->time_published = -1;
      intro->time_to_expire = -1;
      intro->max_introductions =
        crypto_rand_int_range(INTRO_POINT_MIN_LIFETIME_INTRODUCTIONS,
                              INTRO_POINT_MAX_LIFETIME_INTRODUCTIONS);
      smartlist_add(service->intro_nodes, intro);
      log_info(LD_REND, "Picked router %s as an intro point for %s.",
               safe_str_client(node_describe(node)),
               safe_str_client(service->service_id));
      /* Establish new introduction circuit to our chosen intro point. */
      r = rend_service_launch_establish_intro(service, intro);
      if (r < 0) {
        log_warn(LD_REND, "Error launching circuit to node %s for service %s.",
                 safe_str_client(extend_info_describe(intro->extend_info)),
                 safe_str_client(service->service_id));
        /* This funcion will be called again by the main loop so this intro
         * point without a intro circuit will be retried on or removed after
         * a maximum number of attempts. */
      }
    }
  } SMARTLIST_FOREACH_END(service);
  smartlist_free(exclude_nodes);
  smartlist_free(retry_nodes);
}

#define MIN_REND_INITIAL_POST_DELAY (30)
#define MIN_REND_INITIAL_POST_DELAY_TESTING (5)

/** Regenerate and upload rendezvous service descriptors for all
 * services, if necessary. If the descriptor has been dirty enough
 * for long enough, definitely upload; else only upload when the
 * periodic timeout has expired.
 *
 * For the first upload, pick a random time between now and two periods
 * from now, and pick it independently for each service.
 */
void
rend_consider_services_upload(time_t now)
{
  int i;
  rend_service_t *service;
  const or_options_t *options = get_options();
  int rendpostperiod = options->RendPostPeriod;
  int rendinitialpostdelay = (options->TestingTorNetwork ?
                              MIN_REND_INITIAL_POST_DELAY_TESTING :
                              MIN_REND_INITIAL_POST_DELAY);

  for (i=0; i < smartlist_len(rend_service_list); ++i) {
    service = smartlist_get(rend_service_list, i);
    if (!service->next_upload_time) { /* never been uploaded yet */
      /* The fixed lower bound of rendinitialpostdelay seconds ensures that
       * the descriptor is stable before being published. See comment below. */
      service->next_upload_time =
        now + rendinitialpostdelay + crypto_rand_int(2*rendpostperiod);
      /* Single Onion Services prioritise availability over hiding their
       * startup time, as their IP address is publicly discoverable anyway.
       */
      if (rend_service_reveal_startup_time(options)) {
        service->next_upload_time = now + rendinitialpostdelay;
      }
    }
    /* Does every introduction points have been established? */
    unsigned int intro_points_ready =
      count_established_intro_points(service) >=
        service->n_intro_points_wanted;
    if (intro_points_ready &&
        (service->next_upload_time < now ||
        (service->desc_is_dirty &&
         service->desc_is_dirty < now-rendinitialpostdelay))) {
      /* if it's time, or if the directory servers have a wrong service
       * descriptor and ours has been stable for rendinitialpostdelay seconds,
       * upload a new one of each format. */
      rend_service_update_descriptor(service);
      upload_service_descriptor(service);
    }
  }
}

/** True if the list of available router descriptors might have changed so
 * that we should have a look whether we can republish previously failed
 * rendezvous service descriptors. */
static int consider_republishing_rend_descriptors = 1;

/** Called when our internal view of the directory has changed, so that we
 * might have router descriptors of hidden service directories available that
 * we did not have before. */
void
rend_hsdir_routers_changed(void)
{
  consider_republishing_rend_descriptors = 1;
}

/** Consider republication of v2 rendezvous service descriptors that failed
 * previously, but without regenerating descriptor contents.
 */
void
rend_consider_descriptor_republication(void)
{
  int i;
  rend_service_t *service;

  if (!consider_republishing_rend_descriptors)
    return;
  consider_republishing_rend_descriptors = 0;

  if (!get_options()->PublishHidServDescriptors)
    return;

  for (i=0; i < smartlist_len(rend_service_list); ++i) {
    service = smartlist_get(rend_service_list, i);
    if (service->desc && !service->desc->all_uploads_performed) {
      /* If we failed in uploading a descriptor last time, try again *without*
       * updating the descriptor's contents. */
      upload_service_descriptor(service);
    }
  }
}

/** Log the status of introduction points for all rendezvous services
 * at log severity <b>severity</b>.
 */
void
rend_service_dump_stats(int severity)
{
  int i,j;
  rend_service_t *service;
  rend_intro_point_t *intro;
  const char *safe_name;
  origin_circuit_t *circ;

  for (i=0; i < smartlist_len(rend_service_list); ++i) {
    service = smartlist_get(rend_service_list, i);
    tor_log(severity, LD_GENERAL, "Service configured in %s:",
            rend_service_escaped_dir(service));
    for (j=0; j < smartlist_len(service->intro_nodes); ++j) {
      intro = smartlist_get(service->intro_nodes, j);
      safe_name = safe_str_client(intro->extend_info->nickname);

      circ = find_intro_circuit(intro, service->pk_digest);
      if (!circ) {
        tor_log(severity, LD_GENERAL, "  Intro point %d at %s: no circuit",
            j, safe_name);
        continue;
      }
      tor_log(severity, LD_GENERAL, "  Intro point %d at %s: circuit is %s",
          j, safe_name, circuit_state_to_string(circ->base_.state));
    }
  }
}

#ifdef HAVE_SYS_UN_H

/** Given <b>ports</b>, a smarlist containing rend_service_port_config_t,
 * add the given <b>p</b>, a AF_UNIX port to the list. Return 0 on success
 * else return -ENOSYS if AF_UNIX is not supported (see function in the
 * #else statement below). */
static int
add_unix_port(smartlist_t *ports, rend_service_port_config_t *p)
{
  tor_assert(ports);
  tor_assert(p);
  tor_assert(p->is_unix_addr);

  smartlist_add(ports, p);
  return 0;
}

/** Given <b>conn</b> set it to use the given port <b>p</b> values. Return 0
 * on success else return -ENOSYS if AF_UNIX is not supported (see function
 * in the #else statement below). */
static int
set_unix_port(edge_connection_t *conn, rend_service_port_config_t *p)
{
  tor_assert(conn);
  tor_assert(p);
  tor_assert(p->is_unix_addr);

  conn->base_.socket_family = AF_UNIX;
  tor_addr_make_unspec(&conn->base_.addr);
  conn->base_.port = 1;
  conn->base_.address = tor_strdup(p->unix_addr);
  return 0;
}

#else /* defined(HAVE_SYS_UN_H) */

static int
set_unix_port(edge_connection_t *conn, rend_service_port_config_t *p)
{
  (void) conn;
  (void) p;
  return -ENOSYS;
}

static int
add_unix_port(smartlist_t *ports, rend_service_port_config_t *p)
{
  (void) ports;
  (void) p;
  return -ENOSYS;
}

#endif /* HAVE_SYS_UN_H */

/** Given <b>conn</b>, a rendezvous exit stream, look up the hidden service for
 * 'circ', and look up the port and address based on conn-\>port.
 * Assign the actual conn-\>addr and conn-\>port. Return -2 on failure
 * for which the circuit should be closed, -1 on other failure,
 * or 0 for success.
 */
int
rend_service_set_connection_addr_port(edge_connection_t *conn,
                                      origin_circuit_t *circ)
{
  rend_service_t *service;
  char serviceid[REND_SERVICE_ID_LEN_BASE32+1];
  smartlist_t *matching_ports;
  rend_service_port_config_t *chosen_port;
  unsigned int warn_once = 0;
  const char *rend_pk_digest;

  tor_assert(circ->base_.purpose == CIRCUIT_PURPOSE_S_REND_JOINED);
  tor_assert(circ->rend_data);
  log_debug(LD_REND,"beginning to hunt for addr/port");
  /* XXX: This is version 2 specific (only one supported). */
  rend_pk_digest = (char *) rend_data_get_pk_digest(circ->rend_data, NULL);
  base32_encode(serviceid, REND_SERVICE_ID_LEN_BASE32+1,
                rend_pk_digest, REND_SERVICE_ID_LEN);
  service = rend_service_get_by_pk_digest(rend_pk_digest);
  if (!service) {
    log_warn(LD_REND, "Couldn't find any service associated with pk %s on "
             "rendezvous circuit %u; closing.",
             serviceid, (unsigned)circ->base_.n_circ_id);
    return -2;
  }
  if (service->max_streams_per_circuit > 0) {
    /* Enforce the streams-per-circuit limit, and refuse to provide a
     * mapping if this circuit will exceed the limit. */
#define MAX_STREAM_WARN_INTERVAL 600
    static struct ratelim_t stream_ratelim =
        RATELIM_INIT(MAX_STREAM_WARN_INTERVAL);
    if (circ->rend_data->nr_streams >= service->max_streams_per_circuit) {
      log_fn_ratelim(&stream_ratelim, LOG_WARN, LD_REND,
                     "Maximum streams per circuit limit reached on rendezvous "
                     "circuit %u; %s.  Circuit has %d out of %d streams.",
                     (unsigned)circ->base_.n_circ_id,
                     service->max_streams_close_circuit ?
                       "closing circuit" :
                       "ignoring open stream request",
                     circ->rend_data->nr_streams,
                     service->max_streams_per_circuit);
      return service->max_streams_close_circuit ? -2 : -1;
    }
  }
  matching_ports = smartlist_new();
  SMARTLIST_FOREACH(service->ports, rend_service_port_config_t *, p,
  {
    if (conn->base_.port != p->virtual_port) {
      continue;
    }
    if (!(p->is_unix_addr)) {
      smartlist_add(matching_ports, p);
    } else {
      if (add_unix_port(matching_ports, p)) {
        if (!warn_once) {
         /* Unix port not supported so warn only once. */
          log_warn(LD_REND,
              "Saw AF_UNIX virtual port mapping for port %d on service "
              "%s, which is unsupported on this platform. Ignoring it.",
              conn->base_.port, serviceid);
        }
        warn_once++;
      }
    }
  });
  chosen_port = smartlist_choose(matching_ports);
  smartlist_free(matching_ports);
  if (chosen_port) {
    if (!(chosen_port->is_unix_addr)) {
      /* Get a non-AF_UNIX connection ready for connection_exit_connect() */
      tor_addr_copy(&conn->base_.addr, &chosen_port->real_addr);
      conn->base_.port = chosen_port->real_port;
    } else {
      if (set_unix_port(conn, chosen_port)) {
        /* Simply impossible to end up here else we were able to add a Unix
         * port without AF_UNIX support... ? */
        tor_assert(0);
      }
    }
    return 0;
  }

  log_info(LD_REND,
           "No virtual port mapping exists for port %d on service %s",
           conn->base_.port, serviceid);

  if (service->allow_unknown_ports)
    return -1;
  else
    return -2;
}

/* Are HiddenServiceSingleHopMode and HiddenServiceNonAnonymousMode consistent?
 */
static int
rend_service_non_anonymous_mode_consistent(const or_options_t *options)
{
  /* !! is used to make these options boolean */
  return (!! options->HiddenServiceSingleHopMode ==
          !! options->HiddenServiceNonAnonymousMode);
}

/* Do the options allow onion services to make direct (non-anonymous)
 * connections to introduction or rendezvous points?
 * Must only be called after options_validate_single_onion() has successfully
 * checked onion service option consistency.
 * Returns true if tor is in HiddenServiceSingleHopMode. */
int
rend_service_allow_non_anonymous_connection(const or_options_t *options)
{
  tor_assert(rend_service_non_anonymous_mode_consistent(options));
  return options->HiddenServiceSingleHopMode ? 1 : 0;
}

/* Do the options allow us to reveal the exact startup time of the onion
 * service?
 * Single Onion Services prioritise availability over hiding their
 * startup time, as their IP address is publicly discoverable anyway.
 * Must only be called after options_validate_single_onion() has successfully
 * checked onion service option consistency.
 * Returns true if tor is in non-anonymous hidden service mode. */
int
rend_service_reveal_startup_time(const or_options_t *options)
{
  tor_assert(rend_service_non_anonymous_mode_consistent(options));
  return rend_service_non_anonymous_mode_enabled(options);
}

/* Is non-anonymous mode enabled using the HiddenServiceNonAnonymousMode
 * config option?
 * Must only be called after options_validate_single_onion() has successfully
 * checked onion service option consistency.
 */
int
rend_service_non_anonymous_mode_enabled(const or_options_t *options)
{
  tor_assert(rend_service_non_anonymous_mode_consistent(options));
  return options->HiddenServiceNonAnonymousMode ? 1 : 0;
}
<|MERGE_RESOLUTION|>--- conflicted
+++ resolved
@@ -110,15 +110,9 @@
 
 /** If we can't build our intro circuits, don't retry for this long. */
 #define INTRO_CIRC_RETRY_PERIOD (60*5)
-<<<<<<< HEAD
 /** How many times will a hidden service operator attempt to connect to
  * a requested rendezvous point before giving up? */
 #define MAX_REND_FAILURES 1
-=======
-/** Don't try to build more than this many circuits before giving up
- * for a while.*/
-#define MAX_INTRO_CIRCS_PER_PERIOD 10
->>>>>>> a2aaf950
 /** How many seconds should we spend trying to connect to a requested
  * rendezvous point before giving up? */
 #define MAX_REND_TIMEOUT 30
