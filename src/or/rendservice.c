/* Copyright (c) 2004-2006, Roger Dingledine, Nick Mathewson.
 * Copyright (c) 2007-2016, The Tor Project, Inc. */
/* See LICENSE for licensing information */

/**
 * \file rendservice.c
 * \brief The hidden-service side of rendezvous functionality.
 **/

#define RENDSERVICE_PRIVATE

#include "or.h"
#include "circpathbias.h"
#include "circuitbuild.h"
#include "circuitlist.h"
#include "circuituse.h"
#include "config.h"
#include "control.h"
#include "directory.h"
#include "hs_common.h"
#include "main.h"
#include "networkstatus.h"
#include "nodelist.h"
#include "policies.h"
#include "rendclient.h"
#include "rendcommon.h"
#include "rendservice.h"
#include "router.h"
#include "relay.h"
#include "rephist.h"
#include "replaycache.h"
#include "routerlist.h"
#include "routerparse.h"
#include "routerset.h"

struct rend_service_t;
static origin_circuit_t *find_intro_circuit(rend_intro_point_t *intro,
                                            const char *pk_digest);
static rend_intro_point_t *find_intro_point(origin_circuit_t *circ);
static rend_intro_point_t *find_expiring_intro_point(
    struct rend_service_t *service, origin_circuit_t *circ);

static extend_info_t *find_rp_for_intro(
    const rend_intro_cell_t *intro,
    char **err_msg_out);

static int intro_point_accepted_intro_count(rend_intro_point_t *intro);
static int intro_point_should_expire_now(rend_intro_point_t *intro,
                                         time_t now);
static int rend_service_derive_key_digests(struct rend_service_t *s);
static int rend_service_load_keys(struct rend_service_t *s);
static int rend_service_load_auth_keys(struct rend_service_t *s,
                                       const char *hfname);
static struct rend_service_t *rend_service_get_by_pk_digest(
    const char* digest);
static struct rend_service_t *rend_service_get_by_service_id(const char *id);
static const char *rend_service_escaped_dir(
    const struct rend_service_t *s);

static ssize_t rend_service_parse_intro_for_v0_or_v1(
    rend_intro_cell_t *intro,
    const uint8_t *buf,
    size_t plaintext_len,
    char **err_msg_out);
static ssize_t rend_service_parse_intro_for_v2(
    rend_intro_cell_t *intro,
    const uint8_t *buf,
    size_t plaintext_len,
    char **err_msg_out);
static ssize_t rend_service_parse_intro_for_v3(
    rend_intro_cell_t *intro,
    const uint8_t *buf,
    size_t plaintext_len,
    char **err_msg_out);

static int rend_service_check_private_dir(const or_options_t *options,
                                          const rend_service_t *s,
                                          int create);
static int rend_service_check_private_dir_impl(const or_options_t *options,
                                               const rend_service_t *s,
                                               int create);
static const smartlist_t* rend_get_service_list(
                                  const smartlist_t* substitute_service_list);
static smartlist_t* rend_get_service_list_mutable(
                                  smartlist_t* substitute_service_list);

/** Represents the mapping from a virtual port of a rendezvous service to
 * a real port on some IP.
 */
struct rend_service_port_config_s {
  /* The incoming HS virtual port we're mapping */
  uint16_t virtual_port;
  /* Is this an AF_UNIX port? */
  unsigned int is_unix_addr:1;
  /* The outgoing TCP port to use, if !is_unix_addr */
  uint16_t real_port;
  /* The outgoing IPv4 or IPv6 address to use, if !is_unix_addr */
  tor_addr_t real_addr;
  /* The socket path to connect to, if is_unix_addr */
  char unix_addr[FLEXIBLE_ARRAY_MEMBER];
};

/** Try to maintain this many intro points per service by default. */
#define NUM_INTRO_POINTS_DEFAULT 3
/** Maximum number of intro points per service. */
#define NUM_INTRO_POINTS_MAX 10
/** Number of extra intro points we launch if our set of intro nodes is
 * empty. See proposal 155, section 4. */
#define NUM_INTRO_POINTS_EXTRA 2

/** If we can't build our intro circuits, don't retry for this long. */
#define INTRO_CIRC_RETRY_PERIOD (60*5)
/** Don't try to build more than this many circuits before giving up
 * for a while.*/
#define MAX_INTRO_CIRCS_PER_PERIOD 10
/** How many times will a hidden service operator attempt to connect to
 * a requested rendezvous point before giving up? */
#define MAX_REND_FAILURES 1
/** How many seconds should we spend trying to connect to a requested
 * rendezvous point before giving up? */
#define MAX_REND_TIMEOUT 30

/* Hidden service directory file names:
 * new file names should be added to rend_service_add_filenames_to_list()
 * for sandboxing purposes. */
static const char *private_key_fname = "private_key";
static const char *hostname_fname = "hostname";
static const char *client_keys_fname = "client_keys";
static const char *sos_poison_fname = "onion_service_non_anonymous";

/** A list of rend_service_t's for services run on this OP.
 */
static smartlist_t *rend_service_list = NULL;

/* Like rend_get_service_list_mutable, but returns a read-only list. */
static const smartlist_t*
rend_get_service_list(const smartlist_t* substitute_service_list)
{
  /* It is safe to cast away the const here, because
   * rend_get_service_list_mutable does not actually modify the list */
  return rend_get_service_list_mutable((smartlist_t*)substitute_service_list);
}

/* Return a mutable list of hidden services.
 * If substitute_service_list is not NULL, return it.
 * Otherwise, check if the global rend_service_list is non-NULL, and if so,
 * return it.
 * Otherwise, log a BUG message and return NULL.
 * */
static smartlist_t*
rend_get_service_list_mutable(smartlist_t* substitute_service_list)
{
  if (substitute_service_list) {
    return substitute_service_list;
  }

  /* If no special service list is provided, then just use the global one. */

  if (BUG(!rend_service_list)) {
    /* No global HS list, which is a programmer error. */
    return NULL;
  }

  return rend_service_list;
}

/** Tells if onion service <b>s</b> is ephemeral.
 */
static unsigned int
rend_service_is_ephemeral(const struct rend_service_t *s)
{
  return (s->directory == NULL);
}

/** Returns a escaped string representation of the service, <b>s</b>.
 */
static const char *
rend_service_escaped_dir(const struct rend_service_t *s)
{
  return rend_service_is_ephemeral(s) ? "[EPHEMERAL]" : escaped(s->directory);
}

/** Return the number of rendezvous services we have configured. */
int
num_rend_services(void)
{
  if (!rend_service_list)
    return 0;
  return smartlist_len(rend_service_list);
}

/** Helper: free storage held by a single service authorized client entry. */
void
rend_authorized_client_free(rend_authorized_client_t *client)
{
  if (!client)
    return;
  if (client->client_key)
    crypto_pk_free(client->client_key);
  if (client->client_name)
    memwipe(client->client_name, 0, strlen(client->client_name));
  tor_free(client->client_name);
  memwipe(client->descriptor_cookie, 0, sizeof(client->descriptor_cookie));
  tor_free(client);
}

/** Helper for strmap_free. */
static void
rend_authorized_client_strmap_item_free(void *authorized_client)
{
  rend_authorized_client_free(authorized_client);
}

/** Release the storage held by <b>service</b>.
 */
STATIC void
rend_service_free(rend_service_t *service)
{
  if (!service)
    return;

  tor_free(service->directory);
  if (service->ports) {
    SMARTLIST_FOREACH(service->ports, rend_service_port_config_t*, p,
                      rend_service_port_config_free(p));
    smartlist_free(service->ports);
  }
  if (service->private_key)
    crypto_pk_free(service->private_key);
  if (service->intro_nodes) {
    SMARTLIST_FOREACH(service->intro_nodes, rend_intro_point_t *, intro,
      rend_intro_point_free(intro););
    smartlist_free(service->intro_nodes);
  }
  if (service->expiring_nodes) {
    SMARTLIST_FOREACH(service->expiring_nodes, rend_intro_point_t *, intro,
                      rend_intro_point_free(intro););
    smartlist_free(service->expiring_nodes);
  }

  rend_service_descriptor_free(service->desc);
  if (service->clients) {
    SMARTLIST_FOREACH(service->clients, rend_authorized_client_t *, c,
      rend_authorized_client_free(c););
    smartlist_free(service->clients);
  }
  if (service->accepted_intro_dh_parts) {
    replaycache_free(service->accepted_intro_dh_parts);
  }
  tor_free(service);
}

/** Release all the storage held in rend_service_list.
 */
void
rend_service_free_all(void)
{
  if (!rend_service_list)
    return;

  SMARTLIST_FOREACH(rend_service_list, rend_service_t*, ptr,
                    rend_service_free(ptr));
  smartlist_free(rend_service_list);
  rend_service_list = NULL;
}

/** Validate <b>service</b> and add it to <b>service_list</b>, or to
 * the global rend_service_list if <b>service_list</b> is NULL.
 * Return 0 on success.  On failure, free <b>service</b> and return -1.
 * Takes ownership of <b>service</b>.
 */
static int
rend_add_service(smartlist_t *service_list, rend_service_t *service)
{
  int i;
  rend_service_port_config_t *p;

  tor_assert(service);

  smartlist_t *s_list = rend_get_service_list_mutable(service_list);
  /* We must have a service list, even if it's a temporary one, so we can
   * check for duplicate services */
  if (BUG(!s_list)) {
    return -1;
  }

  service->intro_nodes = smartlist_new();
  service->expiring_nodes = smartlist_new();

  if (service->max_streams_per_circuit < 0) {
    log_warn(LD_CONFIG, "Hidden service (%s) configured with negative max "
                        "streams per circuit.",
             rend_service_escaped_dir(service));
    rend_service_free(service);
    return -1;
  }

  if (service->max_streams_close_circuit < 0 ||
      service->max_streams_close_circuit > 1) {
    log_warn(LD_CONFIG, "Hidden service (%s) configured with invalid "
                        "max streams handling.",
             rend_service_escaped_dir(service));
    rend_service_free(service);
    return -1;
  }

  if (service->auth_type != REND_NO_AUTH &&
      (!service->clients ||
       smartlist_len(service->clients) == 0)) {
    log_warn(LD_CONFIG, "Hidden service (%s) with client authorization but no "
                        "clients.",
             rend_service_escaped_dir(service));
    rend_service_free(service);
    return -1;
  }

  if (!service->ports || !smartlist_len(service->ports)) {
    log_warn(LD_CONFIG, "Hidden service (%s) with no ports configured.",
             rend_service_escaped_dir(service));
    rend_service_free(service);
    return -1;
  } else {
    int dupe = 0;
    /* XXX This duplicate check has two problems:
     *
     * a) It's O(n^2), but the same comment from the bottom of
     *    rend_config_services() should apply.
     *
     * b) We only compare directory paths as strings, so we can't
     *    detect two distinct paths that specify the same directory
     *    (which can arise from symlinks, case-insensitivity, bind
     *    mounts, etc.).
     *
     * It also can't detect that two separate Tor instances are trying
     * to use the same HiddenServiceDir; for that, we would need a
     * lock file.  But this is enough to detect a simple mistake that
     * at least one person has actually made.
     */
    tor_assert(s_list);
    if (!rend_service_is_ephemeral(service)) {
      /* Skip dupe for ephemeral services. */
      SMARTLIST_FOREACH(s_list, rend_service_t*, ptr,
                        dupe = dupe ||
                               !strcmp(ptr->directory, service->directory));
      if (dupe) {
        log_warn(LD_REND, "Another hidden service is already configured for "
                 "directory %s.",
                 rend_service_escaped_dir(service));
        rend_service_free(service);
        return -1;
      }
    }
    log_debug(LD_REND,"Configuring service with directory %s",
              rend_service_escaped_dir(service));
    for (i = 0; i < smartlist_len(service->ports); ++i) {
      p = smartlist_get(service->ports, i);
      if (!(p->is_unix_addr)) {
        log_debug(LD_REND,
                  "Service maps port %d to %s",
                  p->virtual_port,
                  fmt_addrport(&p->real_addr, p->real_port));
      } else {
#ifdef HAVE_SYS_UN_H
        log_debug(LD_REND,
                  "Service maps port %d to socket at \"%s\"",
                  p->virtual_port, p->unix_addr);
#else
        log_warn(LD_BUG,
                 "Service maps port %d to an AF_UNIX socket, but we "
                 "have no AF_UNIX support on this platform.  This is "
                 "probably a bug.",
                 p->virtual_port);
        rend_service_free(service);
        return -1;
#endif /* defined(HAVE_SYS_UN_H) */
      }
    }
    /* The service passed all the checks */
    tor_assert(s_list);
    smartlist_add(s_list, service);
    return 0;
  }
  /* NOTREACHED */
}

/** Return a new rend_service_port_config_t with its path set to
 * <b>socket_path</b> or empty if <b>socket_path</b> is NULL */
static rend_service_port_config_t *
rend_service_port_config_new(const char *socket_path)
{
  if (!socket_path)
    return tor_malloc_zero(sizeof(rend_service_port_config_t) + 1);

  const size_t pathlen = strlen(socket_path) + 1;
  rend_service_port_config_t *conf =
    tor_malloc_zero(sizeof(rend_service_port_config_t) + pathlen);
  memcpy(conf->unix_addr, socket_path, pathlen);
  conf->is_unix_addr = 1;
  return conf;
}

/** Parses a virtual-port to real-port/socket mapping separated by
 * the provided separator and returns a new rend_service_port_config_t,
 * or NULL and an optional error string on failure.
 *
 * The format is: VirtualPort SEP (IP|RealPort|IP:RealPort|'socket':path)?
 *
 * IP defaults to 127.0.0.1; RealPort defaults to VirtualPort.
 */
rend_service_port_config_t *
rend_service_parse_port_config(const char *string, const char *sep,
                               char **err_msg_out)
{
  smartlist_t *sl;
  int virtport;
  int realport = 0;
  uint16_t p;
  tor_addr_t addr;
  rend_service_port_config_t *result = NULL;
  unsigned int is_unix_addr = 0;
  const char *socket_path = NULL;
  char *err_msg = NULL;
  char *addrport = NULL;

  sl = smartlist_new();
  smartlist_split_string(sl, string, sep,
                         SPLIT_SKIP_SPACE|SPLIT_IGNORE_BLANK, 2);
  if (smartlist_len(sl) < 1 || BUG(smartlist_len(sl) > 2)) {
    err_msg = tor_strdup("Bad syntax in hidden service port configuration.");
    goto err;
  }
  virtport = (int)tor_parse_long(smartlist_get(sl,0), 10, 1, 65535, NULL,NULL);
  if (!virtport) {
    tor_asprintf(&err_msg, "Missing or invalid port %s in hidden service "
                   "port configuration", escaped(smartlist_get(sl,0)));

    goto err;
  }
  if (smartlist_len(sl) == 1) {
    /* No addr:port part; use default. */
    realport = virtport;
    tor_addr_from_ipv4h(&addr, 0x7F000001u); /* 127.0.0.1 */
  } else {
    int ret;

    const char *addrport_element = smartlist_get(sl,1);
    const char *rest = NULL;
    int is_unix;
    ret = port_cfg_line_extract_addrport(addrport_element, &addrport,
                                         &is_unix, &rest);
    if (ret < 0) {
      tor_asprintf(&err_msg, "Couldn't process address <%s> from hidden "
                   "service configuration", addrport_element);
      goto err;
    }
    if (is_unix) {
      socket_path = addrport;
      is_unix_addr = 1;
    } else if (strchr(addrport, ':') || strchr(addrport, '.')) {
      /* else try it as an IP:port pair if it has a : or . in it */
      if (tor_addr_port_lookup(addrport, &addr, &p)<0) {
        err_msg = tor_strdup("Unparseable address in hidden service port "
                             "configuration.");
        goto err;
      }
      realport = p?p:virtport;
    } else {
      /* No addr:port, no addr -- must be port. */
      realport = (int)tor_parse_long(addrport, 10, 1, 65535, NULL, NULL);
      if (!realport) {
        tor_asprintf(&err_msg, "Unparseable or out-of-range port %s in "
                     "hidden service port configuration.",
                     escaped(addrport));
        goto err;
      }
      tor_addr_from_ipv4h(&addr, 0x7F000001u); /* Default to 127.0.0.1 */
    }
  }

  /* Allow room for unix_addr */
  result = rend_service_port_config_new(socket_path);
  result->virtual_port = virtport;
  result->is_unix_addr = is_unix_addr;
  if (!is_unix_addr) {
    result->real_port = realport;
    tor_addr_copy(&result->real_addr, &addr);
    result->unix_addr[0] = '\0';
  }

 err:
  tor_free(addrport);
  if (err_msg_out != NULL) {
    *err_msg_out = err_msg;
  } else {
    tor_free(err_msg);
  }
  SMARTLIST_FOREACH(sl, char *, c, tor_free(c));
  smartlist_free(sl);

  return result;
}

/** Release all storage held in a rend_service_port_config_t. */
void
rend_service_port_config_free(rend_service_port_config_t *p)
{
  tor_free(p);
}

/* Check the directory for <b>service</b>, and add the service to
 * <b>service_list</b>, or to the global list if <b>service_list</b> is NULL.
 * Only add the service to the list if <b>validate_only</b> is false.
 * If <b>validate_only</b> is true, free the service.
 * If <b>service</b> is NULL, ignore it, and return 0.
 * Returns 0 on success, and -1 on failure.
 * Takes ownership of <b>service</b>, either freeing it, or adding it to the
 * global service list.
 */
STATIC int
rend_service_check_dir_and_add(smartlist_t *service_list,
                               const or_options_t *options,
                               rend_service_t *service,
                               int validate_only)
{
  if (!service) {
    /* It is ok for a service to be NULL, this means there are no services */
    return 0;
  }

  if (rend_service_check_private_dir(options, service, !validate_only)
      < 0) {
    rend_service_free(service);
    return -1;
  }

  smartlist_t *s_list = rend_get_service_list_mutable(service_list);
  /* We must have a service list, even if it's a temporary one, so we can
   * check for duplicate services */
  if (BUG(!s_list)) {
    return -1;
  }
  return rend_add_service(s_list, service);
}

/** Set up rend_service_list, based on the values of HiddenServiceDir and
 * HiddenServicePort in <b>options</b>.  Return 0 on success and -1 on
 * failure.  (If <b>validate_only</b> is set, parse, warn and return as
 * normal, but don't actually change the configured services.)
 */
int
rend_config_services(const or_options_t *options, int validate_only)
{
  config_line_t *line;
  rend_service_t *service = NULL;
  rend_service_port_config_t *portcfg;
  smartlist_t *old_service_list = NULL;
  smartlist_t *temp_service_list = NULL;
  int ok = 0;

  /* Use a temporary service list, so that we can check the new services'
   * consistency with each other */
  temp_service_list = smartlist_new();

  for (line = options->RendConfigLines; line; line = line->next) {
    if (!strcasecmp(line->key, "HiddenServiceDir")) {
      /* register the service we just finished parsing
       * this code registers every service except the last one parsed,
       * which is registered below the loop */
      if (rend_service_check_dir_and_add(temp_service_list, options, service,
                                         validate_only) < 0) {
          return -1;
      }
      service = tor_malloc_zero(sizeof(rend_service_t));
      service->directory = tor_strdup(line->value);
      service->ports = smartlist_new();
      service->intro_period_started = time(NULL);
      service->n_intro_points_wanted = NUM_INTRO_POINTS_DEFAULT;
      continue;
    }
    if (!service) {
      log_warn(LD_CONFIG, "%s with no preceding HiddenServiceDir directive",
               line->key);
      rend_service_free(service);
      return -1;
    }
    if (!strcasecmp(line->key, "HiddenServicePort")) {
      char *err_msg = NULL;
      portcfg = rend_service_parse_port_config(line->value, " ", &err_msg);
      if (!portcfg) {
        if (err_msg)
          log_warn(LD_CONFIG, "%s", err_msg);
        tor_free(err_msg);
        rend_service_free(service);
        return -1;
      }
      tor_assert(!err_msg);
      smartlist_add(service->ports, portcfg);
    } else if (!strcasecmp(line->key, "HiddenServiceAllowUnknownPorts")) {
      service->allow_unknown_ports = (int)tor_parse_long(line->value,
                                                        10, 0, 1, &ok, NULL);
      if (!ok) {
        log_warn(LD_CONFIG,
                 "HiddenServiceAllowUnknownPorts should be 0 or 1, not %s",
                 line->value);
        rend_service_free(service);
        return -1;
      }
      log_info(LD_CONFIG,
               "HiddenServiceAllowUnknownPorts=%d for %s",
               (int)service->allow_unknown_ports,
               rend_service_escaped_dir(service));
    } else if (!strcasecmp(line->key,
                           "HiddenServiceDirGroupReadable")) {
        service->dir_group_readable = (int)tor_parse_long(line->value,
                                                        10, 0, 1, &ok, NULL);
        if (!ok) {
            log_warn(LD_CONFIG,
                     "HiddenServiceDirGroupReadable should be 0 or 1, not %s",
                     line->value);
            rend_service_free(service);
            return -1;
        }
        log_info(LD_CONFIG,
                 "HiddenServiceDirGroupReadable=%d for %s",
                 service->dir_group_readable,
                 rend_service_escaped_dir(service));
    } else if (!strcasecmp(line->key, "HiddenServiceMaxStreams")) {
      service->max_streams_per_circuit = (int)tor_parse_long(line->value,
                                                    10, 0, 65535, &ok, NULL);
      if (!ok) {
        log_warn(LD_CONFIG,
                 "HiddenServiceMaxStreams should be between 0 and %d, not %s",
                 65535, line->value);
        rend_service_free(service);
        return -1;
      }
      log_info(LD_CONFIG,
               "HiddenServiceMaxStreams=%d for %s",
               service->max_streams_per_circuit,
               rend_service_escaped_dir(service));
    } else if (!strcasecmp(line->key, "HiddenServiceMaxStreamsCloseCircuit")) {
      service->max_streams_close_circuit = (int)tor_parse_long(line->value,
                                                        10, 0, 1, &ok, NULL);
      if (!ok) {
        log_warn(LD_CONFIG,
                 "HiddenServiceMaxStreamsCloseCircuit should be 0 or 1, "
                 "not %s",
                 line->value);
        rend_service_free(service);
        return -1;
      }
      log_info(LD_CONFIG,
               "HiddenServiceMaxStreamsCloseCircuit=%d for %s",
               (int)service->max_streams_close_circuit,
               rend_service_escaped_dir(service));
    } else if (!strcasecmp(line->key, "HiddenServiceNumIntroductionPoints")) {
      service->n_intro_points_wanted =
        (unsigned int) tor_parse_long(line->value, 10,
                                      NUM_INTRO_POINTS_DEFAULT,
                                      NUM_INTRO_POINTS_MAX, &ok, NULL);
      if (!ok) {
        log_warn(LD_CONFIG,
                 "HiddenServiceNumIntroductionPoints "
                 "should be between %d and %d, not %s",
                 NUM_INTRO_POINTS_DEFAULT, NUM_INTRO_POINTS_MAX,
                 line->value);
        rend_service_free(service);
        return -1;
      }
      log_info(LD_CONFIG, "HiddenServiceNumIntroductionPoints=%d for %s",
               service->n_intro_points_wanted,
               rend_service_escaped_dir(service));
    } else if (!strcasecmp(line->key, "HiddenServiceAuthorizeClient")) {
      /* Parse auth type and comma-separated list of client names and add a
       * rend_authorized_client_t for each client to the service's list
       * of authorized clients. */
      smartlist_t *type_names_split, *clients;
      const char *authname;
      int num_clients;
      if (service->auth_type != REND_NO_AUTH) {
        log_warn(LD_CONFIG, "Got multiple HiddenServiceAuthorizeClient "
                 "lines for a single service.");
        rend_service_free(service);
        return -1;
      }
      type_names_split = smartlist_new();
      smartlist_split_string(type_names_split, line->value, " ", 0, 2);
      if (smartlist_len(type_names_split) < 1) {
        log_warn(LD_BUG, "HiddenServiceAuthorizeClient has no value. This "
                         "should have been prevented when parsing the "
                         "configuration.");
        smartlist_free(type_names_split);
        rend_service_free(service);
        return -1;
      }
      authname = smartlist_get(type_names_split, 0);
      if (!strcasecmp(authname, "basic")) {
        service->auth_type = REND_BASIC_AUTH;
      } else if (!strcasecmp(authname, "stealth")) {
        service->auth_type = REND_STEALTH_AUTH;
      } else {
        log_warn(LD_CONFIG, "HiddenServiceAuthorizeClient contains "
                 "unrecognized auth-type '%s'. Only 'basic' or 'stealth' "
                 "are recognized.",
                 (char *) smartlist_get(type_names_split, 0));
        SMARTLIST_FOREACH(type_names_split, char *, cp, tor_free(cp));
        smartlist_free(type_names_split);
        rend_service_free(service);
        return -1;
      }
      service->clients = smartlist_new();
      if (smartlist_len(type_names_split) < 2) {
        log_warn(LD_CONFIG, "HiddenServiceAuthorizeClient contains "
                            "auth-type '%s', but no client names.",
                 service->auth_type == REND_BASIC_AUTH ? "basic" : "stealth");
        SMARTLIST_FOREACH(type_names_split, char *, cp, tor_free(cp));
        smartlist_free(type_names_split);
        continue;
      }
      clients = smartlist_new();
      smartlist_split_string(clients, smartlist_get(type_names_split, 1),
                             ",", SPLIT_SKIP_SPACE, 0);
      SMARTLIST_FOREACH(type_names_split, char *, cp, tor_free(cp));
      smartlist_free(type_names_split);
      /* Remove duplicate client names. */
      num_clients = smartlist_len(clients);
      smartlist_sort_strings(clients);
      smartlist_uniq_strings(clients);
      if (smartlist_len(clients) < num_clients) {
        log_info(LD_CONFIG, "HiddenServiceAuthorizeClient contains %d "
                            "duplicate client name(s); removing.",
                 num_clients - smartlist_len(clients));
        num_clients = smartlist_len(clients);
      }
      SMARTLIST_FOREACH_BEGIN(clients, const char *, client_name)
      {
        rend_authorized_client_t *client;
        if (!rend_valid_client_name(client_name)) {
          log_warn(LD_CONFIG, "HiddenServiceAuthorizeClient contains an "
                              "illegal client name: '%s'. Names must be "
                              "between 1 and %d characters and contain "
                              "only [A-Za-z0-9+_-].",
                   client_name, REND_CLIENTNAME_MAX_LEN);
          SMARTLIST_FOREACH(clients, char *, cp, tor_free(cp));
          smartlist_free(clients);
          rend_service_free(service);
          return -1;
        }
        client = tor_malloc_zero(sizeof(rend_authorized_client_t));
        client->client_name = tor_strdup(client_name);
        smartlist_add(service->clients, client);
        log_debug(LD_REND, "Adding client name '%s'", client_name);
      }
      SMARTLIST_FOREACH_END(client_name);
      SMARTLIST_FOREACH(clients, char *, cp, tor_free(cp));
      smartlist_free(clients);
      /* Ensure maximum number of clients. */
      if ((service->auth_type == REND_BASIC_AUTH &&
            smartlist_len(service->clients) > 512) ||
          (service->auth_type == REND_STEALTH_AUTH &&
            smartlist_len(service->clients) > 16)) {
        log_warn(LD_CONFIG, "HiddenServiceAuthorizeClient contains %d "
                            "client authorization entries, but only a "
                            "maximum of %d entries is allowed for "
                            "authorization type '%s'.",
                 smartlist_len(service->clients),
                 service->auth_type == REND_BASIC_AUTH ? 512 : 16,
                 service->auth_type == REND_BASIC_AUTH ? "basic" : "stealth");
        rend_service_free(service);
        return -1;
      }
    } else {
      tor_assert(!strcasecmp(line->key, "HiddenServiceVersion"));
      if (strcmp(line->value, "2")) {
        log_warn(LD_CONFIG,
                 "The only supported HiddenServiceVersion is 2.");
        rend_service_free(service);
        return -1;
      }
    }
  }
  /* register the final service after we have finished parsing all services
   * this code only registers the last service, other services are registered
   * within the loop. It is ok for this service to be NULL, it is ignored. */
  if (rend_service_check_dir_and_add(temp_service_list, options, service,
                                     validate_only) < 0) {
    return -1;
  }

  /* Free the newly added services if validating */
  if (validate_only) {
    SMARTLIST_FOREACH(temp_service_list, rend_service_t *, ptr,
                      rend_service_free(ptr));
    smartlist_free(temp_service_list);
    temp_service_list = NULL;
    return 0;
  }

  /* Otherwise, use the newly added services as the new service list
   * Since we have now replaced the global service list, from this point on we
   * must succeed, or die trying. */
  old_service_list = rend_service_list;
  rend_service_list = temp_service_list;
  temp_service_list = NULL;

  /* If this is a reload and there were hidden services configured before,
   * keep the introduction points that are still needed and close the
   * other ones. */
  if (old_service_list && !validate_only) {
    smartlist_t *surviving_services = smartlist_new();

    /* Preserve the existing ephemeral services.
     *
     * This is the ephemeral service equivalent of the "Copy introduction
     * points to new services" block, except there's no copy required since
     * the service structure isn't regenerated.
     *
     * After this is done, all ephemeral services will be:
     *  * Removed from old_service_list, so the equivalent non-ephemeral code
     *    will not attempt to preserve them.
     *  * Added to the new rend_service_list (that previously only had the
     *    services listed in the configuration).
     *  * Added to surviving_services, which is the list of services that
     *    will NOT have their intro point closed.
     */
    SMARTLIST_FOREACH(old_service_list, rend_service_t *, old, {
      if (rend_service_is_ephemeral(old)) {
        SMARTLIST_DEL_CURRENT(old_service_list, old);
        smartlist_add(surviving_services, old);
        smartlist_add(rend_service_list, old);
      }
    });

    /* Copy introduction points to new services. */
    /* XXXX This is O(n^2), but it's only called on reconfigure, so it's
     * probably ok? */
    SMARTLIST_FOREACH_BEGIN(rend_service_list, rend_service_t *, new) {
      SMARTLIST_FOREACH_BEGIN(old_service_list, rend_service_t *, old) {
        if (BUG(rend_service_is_ephemeral(new)) ||
            BUG(rend_service_is_ephemeral(old))) {
          continue;
        }
        if (BUG(!new->directory) || BUG(!old->directory) ||
            strcmp(old->directory, new->directory)) {
          continue;
        }
        smartlist_add_all(new->intro_nodes, old->intro_nodes);
        smartlist_clear(old->intro_nodes);
        smartlist_add_all(new->expiring_nodes, old->expiring_nodes);
        smartlist_clear(old->expiring_nodes);
        smartlist_add(surviving_services, old);
        break;
      } SMARTLIST_FOREACH_END(old);
    } SMARTLIST_FOREACH_END(new);

    /* Close introduction circuits of services we don't serve anymore. */
    /* XXXX it would be nicer if we had a nicer abstraction to use here,
     * so we could just iterate over the list of services to close, but
     * once again, this isn't critical-path code. */
    SMARTLIST_FOREACH_BEGIN(circuit_get_global_list(), circuit_t *, circ) {
      if (!circ->marked_for_close &&
          circ->state == CIRCUIT_STATE_OPEN &&
          (circ->purpose == CIRCUIT_PURPOSE_S_ESTABLISH_INTRO ||
           circ->purpose == CIRCUIT_PURPOSE_S_INTRO)) {
        origin_circuit_t *oc = TO_ORIGIN_CIRCUIT(circ);
        int keep_it = 0;
        tor_assert(oc->rend_data);
        SMARTLIST_FOREACH(surviving_services, rend_service_t *, ptr, {
          if (rend_circuit_pk_digest_eq(oc, (uint8_t *) ptr->pk_digest)) {
            keep_it = 1;
            break;
          }
        });
        if (keep_it)
          continue;
        log_info(LD_REND, "Closing intro point %s for service %s.",
                 safe_str_client(extend_info_describe(
                                            oc->build_state->chosen_exit)),
                 rend_data_get_address(oc->rend_data));
        circuit_mark_for_close(circ, END_CIRC_REASON_FINISHED);
        /* XXXX Is there another reason we should use here? */
      }
    }
    SMARTLIST_FOREACH_END(circ);
    smartlist_free(surviving_services);
    SMARTLIST_FOREACH(old_service_list, rend_service_t *, ptr,
                      rend_service_free(ptr));
    smartlist_free(old_service_list);
  }

  return 0;
}

/** Add the ephemeral service <b>pk</b>/<b>ports</b> if possible, using
 * client authorization <b>auth_type</b> and an optional list of
 * rend_authorized_client_t in <b>auth_clients</b>, with
 * <b>max_streams_per_circuit</b> streams allowed per rendezvous circuit,
 * and circuit closure on max streams being exceeded set by
 * <b>max_streams_close_circuit</b>.
 *
 * Ownership of pk, ports, and auth_clients is passed to this routine.
 * Regardless of success/failure, callers should not touch these values
 * after calling this routine, and may assume that correct cleanup has
 * been done on failure.
 *
 * Return an appropriate rend_service_add_ephemeral_status_t.
 */
rend_service_add_ephemeral_status_t
rend_service_add_ephemeral(crypto_pk_t *pk,
                           smartlist_t *ports,
                           int max_streams_per_circuit,
                           int max_streams_close_circuit,
                           rend_auth_type_t auth_type,
                           smartlist_t *auth_clients,
                           char **service_id_out)
{
  *service_id_out = NULL;
  /* Allocate the service structure, and initialize the key, and key derived
   * parameters.
   */
  rend_service_t *s = tor_malloc_zero(sizeof(rend_service_t));
  s->directory = NULL; /* This indicates the service is ephemeral. */
  s->private_key = pk;
  s->auth_type = auth_type;
  s->clients = auth_clients;
  s->ports = ports;
  s->intro_period_started = time(NULL);
  s->n_intro_points_wanted = NUM_INTRO_POINTS_DEFAULT;
  s->max_streams_per_circuit = max_streams_per_circuit;
  s->max_streams_close_circuit = max_streams_close_circuit;
  if (rend_service_derive_key_digests(s) < 0) {
    rend_service_free(s);
    return RSAE_BADPRIVKEY;
  }

  if (!s->ports || smartlist_len(s->ports) == 0) {
    log_warn(LD_CONFIG, "At least one VIRTPORT/TARGET must be specified.");
    rend_service_free(s);
    return RSAE_BADVIRTPORT;
  }
  if (s->auth_type != REND_NO_AUTH &&
      (!s->clients || smartlist_len(s->clients) == 0)) {
    log_warn(LD_CONFIG, "At least one authorized client must be specified.");
    rend_service_free(s);
    return RSAE_BADAUTH;
  }

  /* Enforcing pk/id uniqueness should be done by rend_service_load_keys(), but
   * it's not, see #14828.
   */
  if (rend_service_get_by_pk_digest(s->pk_digest)) {
    log_warn(LD_CONFIG, "Onion Service private key collides with an "
             "existing service.");
    rend_service_free(s);
    return RSAE_ADDREXISTS;
  }
  if (rend_service_get_by_service_id(s->service_id)) {
    log_warn(LD_CONFIG, "Onion Service id collides with an existing service.");
    rend_service_free(s);
    return RSAE_ADDREXISTS;
  }

  /* Initialize the service. */
  if (rend_add_service(NULL, s)) {
    return RSAE_INTERNAL;
  }
  *service_id_out = tor_strdup(s->service_id);

  log_debug(LD_CONFIG, "Added ephemeral Onion Service: %s", s->service_id);
  return RSAE_OKAY;
}

/** Remove the ephemeral service <b>service_id</b> if possible.  Returns 0 on
 * success, and -1 on failure.
 */
int
rend_service_del_ephemeral(const char *service_id)
{
  rend_service_t *s;
  if (!rend_valid_service_id(service_id)) {
    log_warn(LD_CONFIG, "Requested malformed Onion Service id for removal.");
    return -1;
  }
  if ((s = rend_service_get_by_service_id(service_id)) == NULL) {
    log_warn(LD_CONFIG, "Requested non-existent Onion Service id for "
             "removal.");
    return -1;
  }
  if (!rend_service_is_ephemeral(s)) {
    log_warn(LD_CONFIG, "Requested non-ephemeral Onion Service for removal.");
    return -1;
  }

  /* Kill the intro point circuit for the Onion Service, and remove it from
   * the list.  Closing existing connections is the application's problem.
   *
   * XXX: As with the comment in rend_config_services(), a nice abstraction
   * would be ideal here, but for now just duplicate the code.
   */
  SMARTLIST_FOREACH_BEGIN(circuit_get_global_list(), circuit_t *, circ) {
    if (!circ->marked_for_close &&
        (circ->purpose == CIRCUIT_PURPOSE_S_ESTABLISH_INTRO ||
         circ->purpose == CIRCUIT_PURPOSE_S_INTRO)) {
      origin_circuit_t *oc = TO_ORIGIN_CIRCUIT(circ);
      tor_assert(oc->rend_data);
      if (!rend_circuit_pk_digest_eq(oc, (uint8_t *) s->pk_digest)) {
        continue;
      }
      log_debug(LD_REND, "Closing intro point %s for service %s.",
                safe_str_client(extend_info_describe(
                                          oc->build_state->chosen_exit)),
                rend_data_get_address(oc->rend_data));
      circuit_mark_for_close(circ, END_CIRC_REASON_FINISHED);
    }
  } SMARTLIST_FOREACH_END(circ);
  smartlist_remove(rend_service_list, s);
  rend_service_free(s);

  log_debug(LD_CONFIG, "Removed ephemeral Onion Service: %s", service_id);

  return 0;
}

/** Replace the old value of <b>service</b>-\>desc with one that reflects
 * the other fields in service.
 */
static void
rend_service_update_descriptor(rend_service_t *service)
{
  rend_service_descriptor_t *d;
  origin_circuit_t *circ;
  int i;

  rend_service_descriptor_free(service->desc);
  service->desc = NULL;

  d = service->desc = tor_malloc_zero(sizeof(rend_service_descriptor_t));
  d->pk = crypto_pk_dup_key(service->private_key);
  d->timestamp = time(NULL);
  d->timestamp -= d->timestamp % 3600; /* Round down to nearest hour */
  d->intro_nodes = smartlist_new();
  /* Support intro protocols 2 and 3. */
  d->protocols = (1 << 2) + (1 << 3);

  for (i = 0; i < smartlist_len(service->intro_nodes); ++i) {
    rend_intro_point_t *intro_svc = smartlist_get(service->intro_nodes, i);
    rend_intro_point_t *intro_desc;

    /* This intro point won't be listed in the descriptor... */
    intro_svc->listed_in_last_desc = 0;

    circ = find_intro_circuit(intro_svc, service->pk_digest);
    if (!circ || circ->base_.purpose != CIRCUIT_PURPOSE_S_INTRO) {
      /* This intro point's circuit isn't finished yet.  Don't list it. */
      continue;
    }

    /* ...unless this intro point is listed in the descriptor. */
    intro_svc->listed_in_last_desc = 1;

    /* We have an entirely established intro circuit.  Publish it in
     * our descriptor. */
    intro_desc = tor_malloc_zero(sizeof(rend_intro_point_t));
    intro_desc->extend_info = extend_info_dup(intro_svc->extend_info);
    if (intro_svc->intro_key)
      intro_desc->intro_key = crypto_pk_dup_key(intro_svc->intro_key);
    smartlist_add(d->intro_nodes, intro_desc);

    if (intro_svc->time_published == -1) {
      /* We are publishing this intro point in a descriptor for the
       * first time -- note the current time in the service's copy of
       * the intro point. */
      intro_svc->time_published = time(NULL);
    }
  }
}

/* Allocate and return a string containing the path to file_name in
 * service->directory. Asserts that service has a directory.
 * This function will never return NULL.
 * The caller must free this path. */
static char *
rend_service_path(const rend_service_t *service, const char *file_name)
{
  char *file_path = NULL;

  tor_assert(service->directory);

  /* Can never fail: asserts rather than leaving file_path NULL. */
  tor_asprintf(&file_path, "%s%s%s",
               service->directory, PATH_SEPARATOR, file_name);

  return file_path;
}

/* Allocate and return a string containing the path to the single onion
 * service poison file in service->directory. Asserts that service has a
 * directory.
 * The caller must free this path. */
STATIC char *
rend_service_sos_poison_path(const rend_service_t *service)
{
  return rend_service_path(service, sos_poison_fname);
}

/** Return True if hidden services <b>service</b> has been poisoned by single
 * onion mode. */
static int
service_is_single_onion_poisoned(const rend_service_t *service)
{
  char *poison_fname = NULL;
  file_status_t fstatus;

  /* Passing a NULL service is a bug */
  if (BUG(!service)) {
    return 0;
  }

  if (rend_service_is_ephemeral(service)) {
    return 0;
  }

  poison_fname = rend_service_sos_poison_path(service);

  fstatus = file_status(poison_fname);
  tor_free(poison_fname);

  /* If this fname is occupied, the hidden service has been poisoned.
   * fstatus can be FN_ERROR if the service directory does not exist, in that
   * case, there is obviously no private key. */
  if (fstatus == FN_FILE || fstatus == FN_EMPTY) {
    return 1;
  }

  return 0;
}

/* Return 1 if the private key file for service exists and has a non-zero size,
 * and 0 otherwise. */
static int
rend_service_private_key_exists(const rend_service_t *service)
{
  char *private_key_path = rend_service_path(service, private_key_fname);
  const file_status_t private_key_status = file_status(private_key_path);
  tor_free(private_key_path);
  /* Only non-empty regular private key files could have been used before.
   * fstatus can be FN_ERROR if the service directory does not exist, in that
   * case, there is obviously no private key. */
  return private_key_status == FN_FILE;
}

/** Check the single onion service poison state of the directory for s:
 * - If the service is poisoned, and we are in Single Onion Mode,
 *   return 0,
 * - If the service is not poisoned, and we are not in Single Onion Mode,
 *   return 0,
 * - Otherwise, the poison state is invalid: the service was created in one
 *   mode, and is being used in the other, return -1.
 * Hidden service directories without keys are always considered consistent.
 * They will be poisoned after their directory is created (if needed). */
STATIC int
rend_service_verify_single_onion_poison(const rend_service_t* s,
                                        const or_options_t* options)
{
  /* Passing a NULL service is a bug */
  if (BUG(!s)) {
    return -1;
  }

  /* Ephemeral services are checked at ADD_ONION time */
  if (BUG(rend_service_is_ephemeral(s))) {
    return -1;
  }

  /* Service is expected to have a directory */
  if (BUG(!s->directory)) {
    return -1;
  }

  /* Services without keys are always ok - their keys will only ever be used
   * in the current mode */
  if (!rend_service_private_key_exists(s)) {
    return 0;
  }

  /* The key has been used before in a different mode */
  if (service_is_single_onion_poisoned(s) !=
      rend_service_non_anonymous_mode_enabled(options)) {
    return -1;
  }

  /* The key exists and is consistent with the current mode */
  return 0;
}

/*** Helper for rend_service_poison_new_single_onion_dir(). Add a file to
 * the hidden service directory for s that marks it as a single onion service.
 * Tor must be in single onion mode before calling this function, and the
 * service directory must already have been created.
 * Returns 0 when a directory is successfully poisoned, or if it is already
 * poisoned. Returns -1 on a failure to read the directory or write the poison
 * file, or if there is an existing private key file in the directory. (The
 * service should have been poisoned when the key was created.) */
static int
poison_new_single_onion_hidden_service_dir_impl(const rend_service_t *service,
                                                const or_options_t* options)
{
  /* Passing a NULL service is a bug */
  if (BUG(!service)) {
    return -1;
  }

  /* We must only poison directories if we're in Single Onion mode */
  tor_assert(rend_service_non_anonymous_mode_enabled(options));

  int fd;
  int retval = -1;
  char *poison_fname = NULL;

  if (rend_service_is_ephemeral(service)) {
    log_info(LD_REND, "Ephemeral HS started in non-anonymous mode.");
    return 0;
  }

  /* Make sure we're only poisoning new hidden service directories */
  if (rend_service_private_key_exists(service)) {
    log_warn(LD_BUG, "Tried to single onion poison a service directory after "
             "the private key was created.");
    return -1;
  }

  /* Make sure the directory was created before calling this function. */
  if (BUG(rend_service_check_private_dir_impl(options, service, 0) < 0))
    return -1;

  poison_fname = rend_service_sos_poison_path(service);

  switch (file_status(poison_fname)) {
  case FN_DIR:
  case FN_ERROR:
    log_warn(LD_FS, "Can't read single onion poison file \"%s\"",
             poison_fname);
    goto done;
  case FN_FILE: /* single onion poison file already exists. NOP. */
  case FN_EMPTY: /* single onion poison file already exists. NOP. */
    log_debug(LD_FS, "Tried to re-poison a single onion poisoned file \"%s\"",
              poison_fname);
    break;
  case FN_NOENT:
    fd = tor_open_cloexec(poison_fname, O_RDWR|O_CREAT|O_TRUNC, 0600);
    if (fd < 0) {
      log_warn(LD_FS, "Could not create single onion poison file %s",
               poison_fname);
      goto done;
    }
    close(fd);
    break;
  default:
    tor_assert(0);
  }

  retval = 0;

 done:
  tor_free(poison_fname);

  return retval;
}

/** We just got launched in Single Onion Mode. That's a non-anonymous mode for
 * hidden services. If s is new, we should mark its hidden service
 * directory appropriately so that it is never launched as a location-private
 * hidden service. (New directories don't have private key files.)
 * Return 0 on success, -1 on fail. */
STATIC int
rend_service_poison_new_single_onion_dir(const rend_service_t *s,
                                         const or_options_t* options)
{
  /* Passing a NULL service is a bug */
  if (BUG(!s)) {
    return -1;
  }

  /* We must only poison directories if we're in Single Onion mode */
  tor_assert(rend_service_non_anonymous_mode_enabled(options));

  /* Ephemeral services aren't allowed in non-anonymous mode */
  if (BUG(rend_service_is_ephemeral(s))) {
    return -1;
  }

  /* Service is expected to have a directory */
  if (BUG(!s->directory)) {
    return -1;
  }

  if (!rend_service_private_key_exists(s)) {
    if (poison_new_single_onion_hidden_service_dir_impl(s, options)
        < 0) {
      return -1;
    }
  }

  return 0;
}

/** Load and/or generate private keys for all hidden services, possibly
 * including keys for client authorization.
 * If a <b>service_list</b> is provided, treat it as the list of hidden
 * services (used in unittests). Otherwise, require that rend_service_list is
 * not NULL.
 * Return 0 on success, -1 on failure. */
int
rend_service_load_all_keys(const smartlist_t *service_list)
{
  /* Use service_list for unit tests */
  const smartlist_t *s_list = rend_get_service_list(service_list);
  if (BUG(!s_list)) {
    return -1;
  }

  SMARTLIST_FOREACH_BEGIN(s_list, rend_service_t *, s) {
    if (s->private_key)
      continue;
    log_info(LD_REND, "Loading hidden-service keys from %s",
             rend_service_escaped_dir(s));

    if (rend_service_load_keys(s) < 0)
      return -1;
  } SMARTLIST_FOREACH_END(s);

  return 0;
}

/** Add to <b>lst</b> every filename used by <b>s</b>. */
static void
rend_service_add_filenames_to_list(smartlist_t *lst, const rend_service_t *s)
{
  tor_assert(lst);
  tor_assert(s);
  tor_assert(s->directory);
  smartlist_add(lst, rend_service_path(s, private_key_fname));
  smartlist_add(lst, rend_service_path(s, hostname_fname));
  smartlist_add(lst, rend_service_path(s, client_keys_fname));
  smartlist_add(lst, rend_service_sos_poison_path(s));
}

/** Add to <b>open_lst</b> every filename used by a configured hidden service,
 * and to <b>stat_lst</b> every directory used by a configured hidden
 * service */
void
rend_services_add_filenames_to_lists(smartlist_t *open_lst,
                                     smartlist_t *stat_lst)
{
  if (!rend_service_list)
    return;
  SMARTLIST_FOREACH_BEGIN(rend_service_list, rend_service_t *, s) {
    if (!rend_service_is_ephemeral(s)) {
      rend_service_add_filenames_to_list(open_lst, s);
      smartlist_add_strdup(stat_lst, s->directory);
    }
  } SMARTLIST_FOREACH_END(s);
}

/** Derive all rend_service_t internal material based on the service's key.
 * Returns 0 on sucess, -1 on failure.
 */
static int
rend_service_derive_key_digests(struct rend_service_t *s)
{
  if (rend_get_service_id(s->private_key, s->service_id)<0) {
    log_warn(LD_BUG, "Internal error: couldn't encode service ID.");
    return -1;
  }
  if (crypto_pk_get_digest(s->private_key, s->pk_digest)<0) {
    log_warn(LD_BUG, "Couldn't compute hash of public key.");
    return -1;
  }

  return 0;
}

/* Implements the directory check from rend_service_check_private_dir,
 * without doing the single onion poison checks. */
static int
rend_service_check_private_dir_impl(const or_options_t *options,
                                    const rend_service_t *s,
                                    int create)
{
  cpd_check_t  check_opts = CPD_NONE;
  if (create) {
    check_opts |= CPD_CREATE;
  } else {
    check_opts |= CPD_CHECK_MODE_ONLY;
    check_opts |= CPD_CHECK;
  }
  if (s->dir_group_readable) {
    check_opts |= CPD_GROUP_READ;
  }
  /* Check/create directory */
  if (check_private_dir(s->directory, check_opts, options->User) < 0) {
    log_warn(LD_REND, "Checking service directory %s failed.", s->directory);
    return -1;
  }

  return 0;
}

/** Make sure that the directory for <b>s</b> is private, using the config in
 * <b>options</b>.
 * If <b>create</b> is true:
 *  - if the directory exists, change permissions if needed,
 *  - if the directory does not exist, create it with the correct permissions.
 * If <b>create</b> is false:
 *  - if the directory exists, check permissions,
 *  - if the directory does not exist, check if we think we can create it.
 * Return 0 on success, -1 on failure. */
static int
rend_service_check_private_dir(const or_options_t *options,
                               const rend_service_t *s,
                               int create)
{
  /* Passing a NULL service is a bug */
  if (BUG(!s)) {
    return -1;
  }

  /* Check/create directory */
  if (rend_service_check_private_dir_impl(options, s, create) < 0) {
    return -1;
  }

  /* Check if the hidden service key exists, and was created in a different
   * single onion service mode, and refuse to launch if it has.
   * This is safe to call even when create is false, as it ignores missing
   * keys and directories: they are always valid.
   */
  if (rend_service_verify_single_onion_poison(s, options) < 0) {
    /* We can't use s->service_id here, as the key may not have been loaded */
    log_warn(LD_GENERAL, "We are configured with "
             "HiddenServiceNonAnonymousMode %d, but the hidden "
             "service key in directory %s was created in %s mode. "
             "This is not allowed.",
             rend_service_non_anonymous_mode_enabled(options) ? 1 : 0,
             rend_service_escaped_dir(s),
             rend_service_non_anonymous_mode_enabled(options) ?
             "an anonymous" : "a non-anonymous"
             );
    return -1;
  }

  /* Poison new single onion directories immediately after they are created,
   * so that we never accidentally launch non-anonymous hidden services
   * thinking they are anonymous. Any keys created later will end up with the
   * correct poisoning state.
   */
  if (create && rend_service_non_anonymous_mode_enabled(options)) {
    static int logged_warning = 0;

    if (rend_service_poison_new_single_onion_dir(s, options) < 0) {
      log_warn(LD_GENERAL,"Failed to mark new hidden services as non-anonymous"
               ".");
      return -1;
    }

    if (!logged_warning) {
      /* The keys for these services are linked to the server IP address */
      log_notice(LD_REND, "The configured onion service directories have been "
                 "used in single onion mode. They can not be used for "
                 "anonymous hidden services.");
      logged_warning = 1;
    }
  }

  return 0;
}

/** Load and/or generate private keys for the hidden service <b>s</b>,
 * possibly including keys for client authorization.  Return 0 on success, -1
 * on failure. */
static int
rend_service_load_keys(rend_service_t *s)
{
  char *fname = NULL;
  char buf[128];

  /* Make sure the directory was created and single onion poisoning was
   * checked before calling this function */
  if (BUG(rend_service_check_private_dir(get_options(), s, 0) < 0))
    goto err;

  /* Load key */
  fname = rend_service_path(s, private_key_fname);
  s->private_key = init_key_from_file(fname, 1, LOG_ERR, 0);

  if (!s->private_key)
    goto err;

  if (rend_service_derive_key_digests(s) < 0)
    goto err;

  tor_free(fname);
  /* Create service file */
  fname = rend_service_path(s, hostname_fname);

  tor_snprintf(buf, sizeof(buf),"%s.onion\n", s->service_id);
  if (write_str_to_file(fname,buf,0)<0) {
    log_warn(LD_CONFIG, "Could not write onion address to hostname file.");
    goto err;
  }
#ifndef _WIN32
  if (s->dir_group_readable) {
    /* Also verify hostname file created with group read. */
    if (chmod(fname, 0640))
      log_warn(LD_FS,"Unable to make hidden hostname file %s group-readable.",
               fname);
  }
#endif

  /* If client authorization is configured, load or generate keys. */
  if (s->auth_type != REND_NO_AUTH) {
    if (rend_service_load_auth_keys(s, fname) < 0) {
      goto err;
    }
  }

  int r = 0;
  goto done;
 err:
  r = -1;
 done:
  memwipe(buf, 0, sizeof(buf));
  tor_free(fname);
  return r;
}

/** Load and/or generate client authorization keys for the hidden service
 * <b>s</b>, which stores its hostname in <b>hfname</b>.  Return 0 on success,
 * -1 on failure. */
static int
rend_service_load_auth_keys(rend_service_t *s, const char *hfname)
{
  int r = 0;
  char *cfname = NULL;
  char *client_keys_str = NULL;
  strmap_t *parsed_clients = strmap_new();
  FILE *cfile, *hfile;
  open_file_t *open_cfile = NULL, *open_hfile = NULL;
  char desc_cook_out[3*REND_DESC_COOKIE_LEN_BASE64+1];
  char service_id[16+1];
  char buf[1500];

  /* Load client keys and descriptor cookies, if available. */
  cfname = rend_service_path(s, client_keys_fname);
  client_keys_str = read_file_to_str(cfname, RFTS_IGNORE_MISSING, NULL);
  if (client_keys_str) {
    if (rend_parse_client_keys(parsed_clients, client_keys_str) < 0) {
      log_warn(LD_CONFIG, "Previously stored client_keys file could not "
               "be parsed.");
      goto err;
    } else {
      log_info(LD_CONFIG, "Parsed %d previously stored client entries.",
               strmap_size(parsed_clients));
    }
  }

  /* Prepare client_keys and hostname files. */
  if (!(cfile = start_writing_to_stdio_file(cfname,
                                            OPEN_FLAGS_REPLACE | O_TEXT,
                                            0600, &open_cfile))) {
    log_warn(LD_CONFIG, "Could not open client_keys file %s",
             escaped(cfname));
    goto err;
  }

  if (!(hfile = start_writing_to_stdio_file(hfname,
                                            OPEN_FLAGS_REPLACE | O_TEXT,
                                            0600, &open_hfile))) {
    log_warn(LD_CONFIG, "Could not open hostname file %s", escaped(hfname));
    goto err;
  }

  /* Either use loaded keys for configured clients or generate new
   * ones if a client is new. */
  SMARTLIST_FOREACH_BEGIN(s->clients, rend_authorized_client_t *, client) {
    rend_authorized_client_t *parsed =
      strmap_get(parsed_clients, client->client_name);
    int written;
    size_t len;
    /* Copy descriptor cookie from parsed entry or create new one. */
    if (parsed) {
      memcpy(client->descriptor_cookie, parsed->descriptor_cookie,
             REND_DESC_COOKIE_LEN);
    } else {
      crypto_rand((char *) client->descriptor_cookie, REND_DESC_COOKIE_LEN);
    }
    /* For compatibility with older tor clients, this does not
     * truncate the padding characters, unlike rend_auth_encode_cookie.  */
    if (base64_encode(desc_cook_out, 3*REND_DESC_COOKIE_LEN_BASE64+1,
                      (char *) client->descriptor_cookie,
                      REND_DESC_COOKIE_LEN, 0) < 0) {
      log_warn(LD_BUG, "Could not base64-encode descriptor cookie.");
      goto err;
    }
    /* Copy client key from parsed entry or create new one if required. */
    if (parsed && parsed->client_key) {
      client->client_key = crypto_pk_dup_key(parsed->client_key);
    } else if (s->auth_type == REND_STEALTH_AUTH) {
      /* Create private key for client. */
      crypto_pk_t *prkey = NULL;
      if (!(prkey = crypto_pk_new())) {
        log_warn(LD_BUG,"Error constructing client key");
        goto err;
      }
      if (crypto_pk_generate_key(prkey)) {
        log_warn(LD_BUG,"Error generating client key");
        crypto_pk_free(prkey);
        goto err;
      }
      if (crypto_pk_check_key(prkey) <= 0) {
        log_warn(LD_BUG,"Generated client key seems invalid");
        crypto_pk_free(prkey);
        goto err;
      }
      client->client_key = prkey;
    }
    /* Add entry to client_keys file. */
    written = tor_snprintf(buf, sizeof(buf),
                           "client-name %s\ndescriptor-cookie %s\n",
                           client->client_name, desc_cook_out);
    if (written < 0) {
      log_warn(LD_BUG, "Could not write client entry.");
      goto err;
    }
    if (client->client_key) {
      char *client_key_out = NULL;
      if (crypto_pk_write_private_key_to_string(client->client_key,
                                                &client_key_out, &len) != 0) {
        log_warn(LD_BUG, "Internal error: "
                 "crypto_pk_write_private_key_to_string() failed.");
        goto err;
      }
      if (rend_get_service_id(client->client_key, service_id)<0) {
        log_warn(LD_BUG, "Internal error: couldn't encode service ID.");
        /*
         * len is string length, not buffer length, but last byte is NUL
         * anyway.
         */
        memwipe(client_key_out, 0, len);
        tor_free(client_key_out);
        goto err;
      }
      written = tor_snprintf(buf + written, sizeof(buf) - written,
                             "client-key\n%s", client_key_out);
      memwipe(client_key_out, 0, len);
      tor_free(client_key_out);
      if (written < 0) {
        log_warn(LD_BUG, "Could not write client entry.");
        goto err;
      }
    } else {
      strlcpy(service_id, s->service_id, sizeof(service_id));
    }

    if (fputs(buf, cfile) < 0) {
      log_warn(LD_FS, "Could not append client entry to file: %s",
               strerror(errno));
      goto err;
    }

    /* Add line to hostname file. This is not the same encoding as in
     * client_keys. */
    char *encoded_cookie = rend_auth_encode_cookie(client->descriptor_cookie,
                                                   s->auth_type);
    if (!encoded_cookie) {
      log_warn(LD_BUG, "Could not base64-encode descriptor cookie.");
      goto err;
    }
    tor_snprintf(buf, sizeof(buf), "%s.onion %s # client: %s\n",
                 service_id, encoded_cookie, client->client_name);
    memwipe(encoded_cookie, 0, strlen(encoded_cookie));
    tor_free(encoded_cookie);

    if (fputs(buf, hfile)<0) {
      log_warn(LD_FS, "Could not append host entry to file: %s",
               strerror(errno));
      goto err;
    }
  } SMARTLIST_FOREACH_END(client);

  finish_writing_to_file(open_cfile);
  finish_writing_to_file(open_hfile);

  goto done;
 err:
  r = -1;
  if (open_cfile)
    abort_writing_to_file(open_cfile);
  if (open_hfile)
    abort_writing_to_file(open_hfile);
 done:
  if (client_keys_str) {
    memwipe(client_keys_str, 0, strlen(client_keys_str));
    tor_free(client_keys_str);
  }
  strmap_free(parsed_clients, rend_authorized_client_strmap_item_free);

  if (cfname) {
    memwipe(cfname, 0, strlen(cfname));
    tor_free(cfname);
  }

  /* Clear stack buffers that held key-derived material. */
  memwipe(buf, 0, sizeof(buf));
  memwipe(desc_cook_out, 0, sizeof(desc_cook_out));
  memwipe(service_id, 0, sizeof(service_id));

  return r;
}

/** Return the service whose public key has a digest of <b>digest</b>, or
 * NULL if no such service exists.
 */
static rend_service_t *
rend_service_get_by_pk_digest(const char* digest)
{
  SMARTLIST_FOREACH(rend_service_list, rend_service_t*, s,
                    if (tor_memeq(s->pk_digest,digest,DIGEST_LEN))
                        return s);
  return NULL;
}

/** Return the service whose service id is <b>id</b>, or NULL if no such
 * service exists.
 */
static struct rend_service_t *
rend_service_get_by_service_id(const char *id)
{
  tor_assert(strlen(id) == REND_SERVICE_ID_LEN_BASE32);
  SMARTLIST_FOREACH(rend_service_list, rend_service_t*, s, {
    if (tor_memeq(s->service_id, id, REND_SERVICE_ID_LEN_BASE32))
      return s;
  });
  return NULL;
}

/** Return 1 if any virtual port in <b>service</b> wants a circuit
 * to have good uptime. Else return 0.
 */
static int
rend_service_requires_uptime(rend_service_t *service)
{
  int i;
  rend_service_port_config_t *p;

  for (i=0; i < smartlist_len(service->ports); ++i) {
    p = smartlist_get(service->ports, i);
    if (smartlist_contains_int_as_string(get_options()->LongLivedPorts,
                                  p->virtual_port))
      return 1;
  }
  return 0;
}

/** Check client authorization of a given <b>descriptor_cookie</b> of
 * length <b>cookie_len</b> for <b>service</b>. Return 1 for success
 * and 0 for failure. */
static int
rend_check_authorization(rend_service_t *service,
                         const char *descriptor_cookie,
                         size_t cookie_len)
{
  rend_authorized_client_t *auth_client = NULL;
  tor_assert(service);
  tor_assert(descriptor_cookie);
  if (!service->clients) {
    log_warn(LD_BUG, "Can't check authorization for a service that has no "
                     "authorized clients configured.");
    return 0;
  }

  if (cookie_len != REND_DESC_COOKIE_LEN) {
    log_info(LD_REND, "Descriptor cookie is %lu bytes, but we expected "
                      "%lu bytes. Dropping cell.",
             (unsigned long)cookie_len, (unsigned long)REND_DESC_COOKIE_LEN);
    return 0;
  }

  /* Look up client authorization by descriptor cookie. */
  SMARTLIST_FOREACH(service->clients, rend_authorized_client_t *, client, {
    if (tor_memeq(client->descriptor_cookie, descriptor_cookie,
                REND_DESC_COOKIE_LEN)) {
      auth_client = client;
      break;
    }
  });
  if (!auth_client) {
    char descriptor_cookie_base64[3*REND_DESC_COOKIE_LEN_BASE64];
    base64_encode(descriptor_cookie_base64, sizeof(descriptor_cookie_base64),
                  descriptor_cookie, REND_DESC_COOKIE_LEN, 0);
    log_info(LD_REND, "No authorization found for descriptor cookie '%s'! "
                      "Dropping cell!",
             descriptor_cookie_base64);
    return 0;
  }

  /* Allow the request. */
  log_info(LD_REND, "Client %s authorized for service %s.",
           auth_client->client_name, service->service_id);
  return 1;
}

/* Can this service make a direct connection to ei?
 * It must be a single onion service, and the firewall rules must allow ei. */
static int
rend_service_use_direct_connection(const or_options_t* options,
                                   const extend_info_t* ei)
{
  /* We'll connect directly all reachable addresses, whether preferred or not.
   * The prefer_ipv6 argument to fascist_firewall_allows_address_addr is
   * ignored, because pref_only is 0. */
  return (rend_service_allow_non_anonymous_connection(options) &&
          fascist_firewall_allows_address_addr(&ei->addr, ei->port,
                                               FIREWALL_OR_CONNECTION, 0, 0));
}

/* Like rend_service_use_direct_connection, but to a node. */
static int
rend_service_use_direct_connection_node(const or_options_t* options,
                                        const node_t* node)
{
  /* We'll connect directly all reachable addresses, whether preferred or not.
   */
  return (rend_service_allow_non_anonymous_connection(options) &&
          fascist_firewall_allows_node(node, FIREWALL_OR_CONNECTION, 0));
}

/******
 * Handle cells
 ******/

/** Respond to an INTRODUCE2 cell by launching a circuit to the chosen
 * rendezvous point.
 */
int
rend_service_receive_introduction(origin_circuit_t *circuit,
                                  const uint8_t *request,
                                  size_t request_len)
{
  /* Global status stuff */
  int status = 0, result;
  const or_options_t *options = get_options();
  char *err_msg = NULL;
  int err_msg_severity = LOG_WARN;
  const char *stage_descr = NULL, *rend_pk_digest;
  int reason = END_CIRC_REASON_TORPROTOCOL;
  /* Service/circuit/key stuff we can learn before parsing */
  char serviceid[REND_SERVICE_ID_LEN_BASE32+1];
  rend_service_t *service = NULL;
  rend_intro_point_t *intro_point = NULL;
  crypto_pk_t *intro_key = NULL;
  /* Parsed cell */
  rend_intro_cell_t *parsed_req = NULL;
  /* Rendezvous point */
  extend_info_t *rp = NULL;
  /* XXX not handled yet */
  char buf[RELAY_PAYLOAD_SIZE];
  char keys[DIGEST_LEN+CPATH_KEY_MATERIAL_LEN]; /* Holds KH, Df, Db, Kf, Kb */
  int i;
  crypto_dh_t *dh = NULL;
  origin_circuit_t *launched = NULL;
  crypt_path_t *cpath = NULL;
  char hexcookie[9];
  int circ_needs_uptime;
  time_t now = time(NULL);
  time_t elapsed;
  int replay;

  /* Do some initial validation and logging before we parse the cell */
  if (circuit->base_.purpose != CIRCUIT_PURPOSE_S_INTRO) {
    log_warn(LD_PROTOCOL,
             "Got an INTRODUCE2 over a non-introduction circuit %u.",
             (unsigned) circuit->base_.n_circ_id);
    goto err;
  }

  assert_circ_anonymity_ok(circuit, options);
  tor_assert(circuit->rend_data);
  /* XXX: This is version 2 specific (only one supported). */
  rend_pk_digest = (char *) rend_data_get_pk_digest(circuit->rend_data, NULL);

  /* We'll use this in a bazillion log messages */
  base32_encode(serviceid, REND_SERVICE_ID_LEN_BASE32+1,
                rend_pk_digest, REND_SERVICE_ID_LEN);

  /* look up service depending on circuit. */
  service = rend_service_get_by_pk_digest(rend_pk_digest);
  if (!service) {
    log_warn(LD_BUG,
             "Internal error: Got an INTRODUCE2 cell on an intro "
             "circ for an unrecognized service %s.",
             escaped(serviceid));
    goto err;
  }

  intro_point = find_intro_point(circuit);
  if (intro_point == NULL) {
    intro_point = find_expiring_intro_point(service, circuit);
    if (intro_point == NULL) {
      log_warn(LD_BUG,
               "Internal error: Got an INTRODUCE2 cell on an "
               "intro circ (for service %s) with no corresponding "
               "rend_intro_point_t.",
               escaped(serviceid));
      goto err;
    }
  }

  log_info(LD_REND, "Received INTRODUCE2 cell for service %s on circ %u.",
           escaped(serviceid), (unsigned)circuit->base_.n_circ_id);

  /* use intro key instead of service key. */
  intro_key = circuit->intro_key;

  tor_free(err_msg);
  stage_descr = NULL;

  stage_descr = "early parsing";
  /* Early parsing pass (get pk, ciphertext); type 2 is INTRODUCE2 */
  parsed_req =
    rend_service_begin_parse_intro(request, request_len, 2, &err_msg);
  if (!parsed_req) {
    goto log_error;
  } else if (err_msg) {
    log_info(LD_REND, "%s on circ %u.", err_msg,
             (unsigned)circuit->base_.n_circ_id);
    tor_free(err_msg);
  }

  /* make sure service replay caches are present */
  if (!service->accepted_intro_dh_parts) {
    service->accepted_intro_dh_parts =
      replaycache_new(REND_REPLAY_TIME_INTERVAL,
                      REND_REPLAY_TIME_INTERVAL);
  }

  if (!intro_point->accepted_intro_rsa_parts) {
    intro_point->accepted_intro_rsa_parts = replaycache_new(0, 0);
  }

  /* check for replay of PK-encrypted portion. */
  replay = replaycache_add_test_and_elapsed(
    intro_point->accepted_intro_rsa_parts,
    parsed_req->ciphertext, parsed_req->ciphertext_len,
    &elapsed);

  if (replay) {
    log_warn(LD_REND,
             "Possible replay detected! We received an "
             "INTRODUCE2 cell with same PK-encrypted part %d "
             "seconds ago.  Dropping cell.",
             (int)elapsed);
    goto err;
  }

  stage_descr = "decryption";
  /* Now try to decrypt it */
  result = rend_service_decrypt_intro(parsed_req, intro_key, &err_msg);
  if (result < 0) {
    goto log_error;
  } else if (err_msg) {
    log_info(LD_REND, "%s on circ %u.", err_msg,
             (unsigned)circuit->base_.n_circ_id);
    tor_free(err_msg);
  }

  stage_descr = "late parsing";
  /* Parse the plaintext */
  result = rend_service_parse_intro_plaintext(parsed_req, &err_msg);
  if (result < 0) {
    goto log_error;
  } else if (err_msg) {
    log_info(LD_REND, "%s on circ %u.", err_msg,
             (unsigned)circuit->base_.n_circ_id);
    tor_free(err_msg);
  }

  stage_descr = "late validation";
  /* Validate the parsed plaintext parts */
  result = rend_service_validate_intro_late(parsed_req, &err_msg);
  if (result < 0) {
    goto log_error;
  } else if (err_msg) {
    log_info(LD_REND, "%s on circ %u.", err_msg,
             (unsigned)circuit->base_.n_circ_id);
    tor_free(err_msg);
  }
  stage_descr = NULL;

  /* Increment INTRODUCE2 counter */
  ++(intro_point->accepted_introduce2_count);

  /* Find the rendezvous point */
  rp = find_rp_for_intro(parsed_req, &err_msg);
  if (!rp) {
    err_msg_severity = LOG_PROTOCOL_WARN;
    goto log_error;
  }

  /* Check if we'd refuse to talk to this router */
  if (options->StrictNodes &&
      routerset_contains_extendinfo(options->ExcludeNodes, rp)) {
    log_warn(LD_REND, "Client asked to rendezvous at a relay that we "
             "exclude, and StrictNodes is set. Refusing service.");
    reason = END_CIRC_REASON_INTERNAL; /* XXX might leak why we refused */
    goto err;
  }

  base16_encode(hexcookie, 9, (const char *)(parsed_req->rc), 4);

  /* Check whether there is a past request with the same Diffie-Hellman,
   * part 1. */
  replay = replaycache_add_test_and_elapsed(
      service->accepted_intro_dh_parts,
      parsed_req->dh, DH_KEY_LEN,
      &elapsed);

  if (replay) {
    /* A Tor client will send a new INTRODUCE1 cell with the same rend
     * cookie and DH public key as its previous one if its intro circ
     * times out while in state CIRCUIT_PURPOSE_C_INTRODUCE_ACK_WAIT .
     * If we received the first INTRODUCE1 cell (the intro-point relay
     * converts it into an INTRODUCE2 cell), we are already trying to
     * connect to that rend point (and may have already succeeded);
     * drop this cell. */
    log_info(LD_REND, "We received an "
             "INTRODUCE2 cell with same first part of "
             "Diffie-Hellman handshake %d seconds ago. Dropping "
             "cell.",
             (int) elapsed);
    goto err;
  }

  /* If the service performs client authorization, check included auth data. */
  if (service->clients) {
    if (parsed_req->version == 3 && parsed_req->u.v3.auth_len > 0) {
      if (rend_check_authorization(service,
                                   (const char*)parsed_req->u.v3.auth_data,
                                   parsed_req->u.v3.auth_len)) {
        log_info(LD_REND, "Authorization data in INTRODUCE2 cell are valid.");
      } else {
        log_info(LD_REND, "The authorization data that are contained in "
                 "the INTRODUCE2 cell are invalid. Dropping cell.");
        reason = END_CIRC_REASON_CONNECTFAILED;
        goto err;
      }
    } else {
      log_info(LD_REND, "INTRODUCE2 cell does not contain authentication "
               "data, but we require client authorization. Dropping cell.");
      reason = END_CIRC_REASON_CONNECTFAILED;
      goto err;
    }
  }

  /* Try DH handshake... */
  dh = crypto_dh_new(DH_TYPE_REND);
  if (!dh || crypto_dh_generate_public(dh)<0) {
    log_warn(LD_BUG,"Internal error: couldn't build DH state "
             "or generate public key.");
    reason = END_CIRC_REASON_INTERNAL;
    goto err;
  }
  if (crypto_dh_compute_secret(LOG_PROTOCOL_WARN, dh,
                               (char *)(parsed_req->dh),
                               DH_KEY_LEN, keys,
                               DIGEST_LEN+CPATH_KEY_MATERIAL_LEN)<0) {
    log_warn(LD_BUG, "Internal error: couldn't complete DH handshake");
    reason = END_CIRC_REASON_INTERNAL;
    goto err;
  }

  circ_needs_uptime = rend_service_requires_uptime(service);

  /* help predict this next time */
  rep_hist_note_used_internal(now, circ_needs_uptime, 1);

  /* Launch a circuit to the client's chosen rendezvous point.
   */
  for (i=0;i<MAX_REND_FAILURES;i++) {
    int flags = CIRCLAUNCH_NEED_CAPACITY | CIRCLAUNCH_IS_INTERNAL;
    if (circ_needs_uptime) flags |= CIRCLAUNCH_NEED_UPTIME;
    /* A Single Onion Service only uses a direct connection if its
     * firewall rules permit direct connections to the address. */
    if (rend_service_use_direct_connection(options, rp)) {
      flags = flags | CIRCLAUNCH_ONEHOP_TUNNEL;
    }
    launched = circuit_launch_by_extend_info(
                        CIRCUIT_PURPOSE_S_CONNECT_REND, rp, flags);

    if (launched)
      break;
  }
  if (!launched) { /* give up */
    log_warn(LD_REND, "Giving up launching first hop of circuit to rendezvous "
             "point %s for service %s.",
             safe_str_client(extend_info_describe(rp)),
             serviceid);
    reason = END_CIRC_REASON_CONNECTFAILED;
    goto err;
  }
  log_info(LD_REND,
           "Accepted intro; launching circuit to %s "
           "(cookie %s) for service %s.",
           safe_str_client(extend_info_describe(rp)),
           hexcookie, serviceid);
  tor_assert(launched->build_state);
  /* Fill in the circuit's state. */

  launched->rend_data =
    rend_data_service_create(service->service_id, rend_pk_digest,
                             parsed_req->rc, service->auth_type);

  launched->build_state->service_pending_final_cpath_ref =
    tor_malloc_zero(sizeof(crypt_path_reference_t));
  launched->build_state->service_pending_final_cpath_ref->refcount = 1;

  launched->build_state->service_pending_final_cpath_ref->cpath = cpath =
    tor_malloc_zero(sizeof(crypt_path_t));
  cpath->magic = CRYPT_PATH_MAGIC;
  launched->build_state->expiry_time = now + MAX_REND_TIMEOUT;

  cpath->rend_dh_handshake_state = dh;
  dh = NULL;
  if (circuit_init_cpath_crypto(cpath,keys+DIGEST_LEN,1)<0)
    goto err;
  memcpy(cpath->rend_circ_nonce, keys, DIGEST_LEN);

  goto done;

 log_error:
  if (!err_msg) {
    if (stage_descr) {
      tor_asprintf(&err_msg,
                   "unknown %s error for INTRODUCE2", stage_descr);
    } else {
      err_msg = tor_strdup("unknown error for INTRODUCE2");
    }
  }

  log_fn(err_msg_severity, LD_REND, "%s on circ %u", err_msg,
           (unsigned)circuit->base_.n_circ_id);
 err:
  status = -1;
  if (dh) crypto_dh_free(dh);
  if (launched) {
    circuit_mark_for_close(TO_CIRCUIT(launched), reason);
  }
  tor_free(err_msg);

 done:
  memwipe(keys, 0, sizeof(keys));
  memwipe(buf, 0, sizeof(buf));
  memwipe(serviceid, 0, sizeof(serviceid));
  memwipe(hexcookie, 0, sizeof(hexcookie));

  /* Free the parsed cell */
  rend_service_free_intro(parsed_req);

  /* Free rp */
  extend_info_free(rp);

  return status;
}

/** Given a parsed and decrypted INTRODUCE2, find the rendezvous point or
 * return NULL and an error string if we can't. Return a newly allocated
 * extend_info_t* for the rendezvous point. */
static extend_info_t *
find_rp_for_intro(const rend_intro_cell_t *intro,
                  char **err_msg_out)
{
  extend_info_t *rp = NULL;
  char *err_msg = NULL;
  const char *rp_nickname = NULL;
  const node_t *node = NULL;

  if (!intro) {
    if (err_msg_out)
      err_msg = tor_strdup("Bad parameters to find_rp_for_intro()");

    goto err;
  }

  if (intro->version == 0 || intro->version == 1) {
    rp_nickname = (const char *)(intro->u.v0_v1.rp);

    node = node_get_by_nickname(rp_nickname, 0);
    if (!node) {
      if (err_msg_out) {
        tor_asprintf(&err_msg,
                     "Couldn't find router %s named in INTRODUCE2 cell",
                     escaped_safe_str_client(rp_nickname));
      }

      goto err;
    }

    /* Are we in single onion mode? */
    const int allow_direct = rend_service_allow_non_anonymous_connection(
                                                                get_options());
    rp = extend_info_from_node(node, allow_direct);
    if (!rp) {
      if (err_msg_out) {
        tor_asprintf(&err_msg,
                     "Couldn't build extend_info_t for router %s named "
                     "in INTRODUCE2 cell",
                     escaped_safe_str_client(rp_nickname));
      }

      goto err;
    }
  } else if (intro->version == 2) {
    rp = extend_info_dup(intro->u.v2.extend_info);
  } else if (intro->version == 3) {
    rp = extend_info_dup(intro->u.v3.extend_info);
  } else {
    if (err_msg_out) {
      tor_asprintf(&err_msg,
                   "Unknown version %d in INTRODUCE2 cell",
                   (int)(intro->version));
    }

    goto err;
  }

  /* rp is always set here: extend_info_dup guarantees a non-NULL result, and
   * the other cases goto err. */
  tor_assert(rp);

  /* Make sure the RP we are being asked to connect to is _not_ a private
   * address unless it's allowed. Let's avoid to build a circuit to our
   * second middle node and fail right after when extending to the RP. */
  if (!extend_info_addr_is_allowed(&rp->addr)) {
    if (err_msg_out) {
      tor_asprintf(&err_msg,
                   "Relay IP in INTRODUCE2 cell is private address.");
    }
    extend_info_free(rp);
    rp = NULL;
    goto err;
  }
  goto done;

 err:
  if (err_msg_out)
    *err_msg_out = err_msg;
  else
    tor_free(err_msg);

 done:
  return rp;
}

/** Free a parsed INTRODUCE1 or INTRODUCE2 cell that was allocated by
 * rend_service_parse_intro().
 */
void
rend_service_free_intro(rend_intro_cell_t *request)
{
  if (!request) {
    return;
  }

  /* Free ciphertext */
  tor_free(request->ciphertext);
  request->ciphertext_len = 0;

  /* Have plaintext? */
  if (request->plaintext) {
    /* Zero it out just to be safe */
    memwipe(request->plaintext, 0, request->plaintext_len);
    tor_free(request->plaintext);
    request->plaintext_len = 0;
  }

  /* Have parsed plaintext? */
  if (request->parsed) {
    switch (request->version) {
      case 0:
      case 1:
        /*
         * Nothing more to do; these formats have no further pointers
         * in them.
         */
        break;
      case 2:
        extend_info_free(request->u.v2.extend_info);
        request->u.v2.extend_info = NULL;
        break;
      case 3:
        if (request->u.v3.auth_data) {
          memwipe(request->u.v3.auth_data, 0, request->u.v3.auth_len);
          tor_free(request->u.v3.auth_data);
        }

        extend_info_free(request->u.v3.extend_info);
        request->u.v3.extend_info = NULL;
        break;
      default:
        log_info(LD_BUG,
                 "rend_service_free_intro() saw unknown protocol "
                 "version %d.",
                 request->version);
    }
  }

  /* Zero it out to make sure sensitive stuff doesn't hang around in memory */
  memwipe(request, 0, sizeof(*request));

  tor_free(request);
}

/** Parse an INTRODUCE1 or INTRODUCE2 cell into a newly allocated
 * rend_intro_cell_t structure.  Free it with rend_service_free_intro()
 * when finished.  The type parameter should be 1 or 2 to indicate whether
 * this is INTRODUCE1 or INTRODUCE2.  This parses only the non-encrypted
 * parts; after this, call rend_service_decrypt_intro() with a key, then
 * rend_service_parse_intro_plaintext() to finish parsing.  The optional
 * err_msg_out parameter is set to a string suitable for log output
 * if parsing fails.  This function does some validation, but only
 * that which depends solely on the contents of the cell and the
 * key; it can be unit-tested.  Further validation is done in
 * rend_service_validate_intro().
 */

rend_intro_cell_t *
rend_service_begin_parse_intro(const uint8_t *request,
                               size_t request_len,
                               uint8_t type,
                               char **err_msg_out)
{
  rend_intro_cell_t *rv = NULL;
  char *err_msg = NULL;

  if (!request || request_len <= 0) goto err;
  if (!(type == 1 || type == 2)) goto err;

  /* First, check that the cell is long enough to be a sensible INTRODUCE */

  /* min key length plus digest length plus nickname length */
  if (request_len <
        (DIGEST_LEN + REND_COOKIE_LEN + (MAX_NICKNAME_LEN + 1) +
         DH_KEY_LEN + 42)) {
    if (err_msg_out) {
      tor_asprintf(&err_msg,
                   "got a truncated INTRODUCE%d cell",
                   (int)type);
    }
    goto err;
  }

  /* Allocate a new parsed cell structure */
  rv = tor_malloc_zero(sizeof(*rv));

  /* Set the type */
  rv->type = type;

  /* Copy in the ID */
  memcpy(rv->pk, request, DIGEST_LEN);

  /* Copy in the ciphertext */
  rv->ciphertext = tor_malloc(request_len - DIGEST_LEN);
  memcpy(rv->ciphertext, request + DIGEST_LEN, request_len - DIGEST_LEN);
  rv->ciphertext_len = request_len - DIGEST_LEN;

  goto done;

 err:
  rend_service_free_intro(rv);
  rv = NULL;

  if (err_msg_out && !err_msg) {
    tor_asprintf(&err_msg,
                 "unknown INTRODUCE%d error",
                 (int)type);
  }

 done:
  if (err_msg_out) *err_msg_out = err_msg;
  else tor_free(err_msg);

  return rv;
}

/** Parse the version-specific parts of a v0 or v1 INTRODUCE1 or INTRODUCE2
 * cell
 */

static ssize_t
rend_service_parse_intro_for_v0_or_v1(
    rend_intro_cell_t *intro,
    const uint8_t *buf,
    size_t plaintext_len,
    char **err_msg_out)
{
  const char *rp_nickname, *endptr;
  size_t nickname_field_len, ver_specific_len;

  if (intro->version == 1) {
    ver_specific_len = MAX_HEX_NICKNAME_LEN + 2;
    rp_nickname = ((const char *)buf) + 1;
    nickname_field_len = MAX_HEX_NICKNAME_LEN + 1;
  } else if (intro->version == 0) {
    ver_specific_len = MAX_NICKNAME_LEN + 1;
    rp_nickname = (const char *)buf;
    nickname_field_len = MAX_NICKNAME_LEN + 1;
  } else {
    if (err_msg_out)
      tor_asprintf(err_msg_out,
                   "rend_service_parse_intro_for_v0_or_v1() called with "
                   "bad version %d on INTRODUCE%d cell (this is a bug)",
                   intro->version,
                   (int)(intro->type));
    goto err;
  }

  if (plaintext_len < ver_specific_len) {
    if (err_msg_out)
      tor_asprintf(err_msg_out,
                   "short plaintext of encrypted part in v1 INTRODUCE%d "
                   "cell (%lu bytes, needed %lu)",
                   (int)(intro->type),
                   (unsigned long)plaintext_len,
                   (unsigned long)ver_specific_len);
    goto err;
  }

  endptr = memchr(rp_nickname, 0, nickname_field_len);
  if (!endptr || endptr == rp_nickname) {
    if (err_msg_out) {
      tor_asprintf(err_msg_out,
                   "couldn't find a nul-padded nickname in "
                   "INTRODUCE%d cell",
                   (int)(intro->type));
    }
    goto err;
  }

  if ((intro->version == 0 &&
       !is_legal_nickname(rp_nickname)) ||
      (intro->version == 1 &&
       !is_legal_nickname_or_hexdigest(rp_nickname))) {
    if (err_msg_out) {
      tor_asprintf(err_msg_out,
                   "bad nickname in INTRODUCE%d cell",
                   (int)(intro->type));
    }
    goto err;
  }

  memcpy(intro->u.v0_v1.rp, rp_nickname, endptr - rp_nickname + 1);

  return ver_specific_len;

 err:
  return -1;
}

/** Parse the version-specific parts of a v2 INTRODUCE1 or INTRODUCE2 cell
 */

static ssize_t
rend_service_parse_intro_for_v2(
    rend_intro_cell_t *intro,
    const uint8_t *buf,
    size_t plaintext_len,
    char **err_msg_out)
{
  unsigned int klen;
  extend_info_t *extend_info = NULL;
  ssize_t ver_specific_len;

  /*
   * We accept version 3 too so that the v3 parser can call this with
   * an adjusted buffer for the latter part of a v3 cell, which is
   * identical to a v2 cell.
   */
  if (!(intro->version == 2 ||
        intro->version == 3)) {
    if (err_msg_out)
      tor_asprintf(err_msg_out,
                   "rend_service_parse_intro_for_v2() called with "
                   "bad version %d on INTRODUCE%d cell (this is a bug)",
                   intro->version,
                   (int)(intro->type));
    goto err;
  }

  /* 7 == version, IP and port, DIGEST_LEN == id, 2 == key length */
  if (plaintext_len < 7 + DIGEST_LEN + 2) {
    if (err_msg_out) {
      tor_asprintf(err_msg_out,
                   "truncated plaintext of encrypted parted of "
                   "version %d INTRODUCE%d cell",
                   intro->version,
                   (int)(intro->type));
    }

    goto err;
  }

  extend_info = tor_malloc_zero(sizeof(extend_info_t));
  tor_addr_from_ipv4n(&extend_info->addr, get_uint32(buf + 1));
  extend_info->port = ntohs(get_uint16(buf + 5));
  memcpy(extend_info->identity_digest, buf + 7, DIGEST_LEN);
  extend_info->nickname[0] = '$';
  base16_encode(extend_info->nickname + 1, sizeof(extend_info->nickname) - 1,
                extend_info->identity_digest, DIGEST_LEN);
  klen = ntohs(get_uint16(buf + 7 + DIGEST_LEN));

  /* 7 == version, IP and port, DIGEST_LEN == id, 2 == key length */
  if (plaintext_len < 7 + DIGEST_LEN + 2 + klen) {
    if (err_msg_out) {
      tor_asprintf(err_msg_out,
                   "truncated plaintext of encrypted parted of "
                   "version %d INTRODUCE%d cell",
                   intro->version,
                   (int)(intro->type));
    }

    goto err;
  }

  extend_info->onion_key =
    crypto_pk_asn1_decode((const char *)(buf + 7 + DIGEST_LEN + 2), klen);
  if (!extend_info->onion_key) {
    if (err_msg_out) {
      tor_asprintf(err_msg_out,
                   "error decoding onion key in version %d "
                   "INTRODUCE%d cell",
                   intro->version,
                   (intro->type));
    }

    goto err;
  }
  if (128 != crypto_pk_keysize(extend_info->onion_key)) {
    if (err_msg_out) {
      tor_asprintf(err_msg_out,
                   "invalid onion key size in version %d INTRODUCE%d cell",
                   intro->version,
                   (intro->type));
    }

    goto err;
  }

  ver_specific_len = 7+DIGEST_LEN+2+klen;

  if (intro->version == 2) intro->u.v2.extend_info = extend_info;
  else intro->u.v3.extend_info = extend_info;

  return ver_specific_len;

 err:
  extend_info_free(extend_info);

  return -1;
}

/** Parse the version-specific parts of a v3 INTRODUCE1 or INTRODUCE2 cell
 */

static ssize_t
rend_service_parse_intro_for_v3(
    rend_intro_cell_t *intro,
    const uint8_t *buf,
    size_t plaintext_len,
    char **err_msg_out)
{
  ssize_t adjust, v2_ver_specific_len, ts_offset;

  /* This should only be called on v3 cells */
  if (intro->version != 3) {
    if (err_msg_out)
      tor_asprintf(err_msg_out,
                   "rend_service_parse_intro_for_v3() called with "
                   "bad version %d on INTRODUCE%d cell (this is a bug)",
                   intro->version,
                   (int)(intro->type));
    goto err;
  }

  /*
   * Check that we have at least enough to get auth_len:
   *
   * 1 octet for version, 1 for auth_type, 2 for auth_len
   */
  if (plaintext_len < 4) {
    if (err_msg_out) {
      tor_asprintf(err_msg_out,
                   "truncated plaintext of encrypted parted of "
                   "version %d INTRODUCE%d cell",
                   intro->version,
                   (int)(intro->type));
    }

    goto err;
  }

  /*
   * The rend_client_send_introduction() function over in rendclient.c is
   * broken (i.e., fails to match the spec) in such a way that we can't
   * change it without breaking the protocol.  Specifically, it doesn't
   * emit auth_len when auth-type is REND_NO_AUTH, so everything is off
   * by two bytes after that.  Calculate ts_offset and do everything from
   * the timestamp on relative to that to handle this dain bramage.
   */

  intro->u.v3.auth_type = buf[1];
  if (intro->u.v3.auth_type != REND_NO_AUTH) {
    intro->u.v3.auth_len = ntohs(get_uint16(buf + 2));
    ts_offset = 4 + intro->u.v3.auth_len;
  } else {
    intro->u.v3.auth_len = 0;
    ts_offset = 2;
  }

  /* Check that auth len makes sense for this auth type */
  if (intro->u.v3.auth_type == REND_BASIC_AUTH ||
      intro->u.v3.auth_type == REND_STEALTH_AUTH) {
      if (intro->u.v3.auth_len != REND_DESC_COOKIE_LEN) {
        if (err_msg_out) {
          tor_asprintf(err_msg_out,
                       "wrong auth data size %d for INTRODUCE%d cell, "
                       "should be %d",
                       (int)(intro->u.v3.auth_len),
                       (int)(intro->type),
                       REND_DESC_COOKIE_LEN);
        }

        goto err;
      }
  }

  /* Check that we actually have everything up through the timestamp */
  if (plaintext_len < (size_t)(ts_offset)+4) {
    if (err_msg_out) {
      tor_asprintf(err_msg_out,
                   "truncated plaintext of encrypted parted of "
                   "version %d INTRODUCE%d cell",
                   intro->version,
                   (int)(intro->type));
    }

    goto err;
  }

  if (intro->u.v3.auth_type != REND_NO_AUTH &&
      intro->u.v3.auth_len > 0) {
    /* Okay, we can go ahead and copy auth_data */
    intro->u.v3.auth_data = tor_malloc(intro->u.v3.auth_len);
    /*
     * We know we had an auth_len field in this case, so 4 is
     * always right.
     */
    memcpy(intro->u.v3.auth_data, buf + 4, intro->u.v3.auth_len);
  }

  /*
   * From here on, the format is as in v2, so we call the v2 parser with
   * adjusted buffer and length.  We are 4 + ts_offset octets in, but the
   * v2 parser expects to skip over a version byte at the start, so we
   * adjust by 3 + ts_offset.
   */
  adjust = 3 + ts_offset;

  v2_ver_specific_len =
    rend_service_parse_intro_for_v2(intro,
                                    buf + adjust, plaintext_len - adjust,
                                    err_msg_out);

  /* Success in v2 parser */
  if (v2_ver_specific_len >= 0) return v2_ver_specific_len + adjust;
  /* Failure in v2 parser; it will have provided an err_msg */
  else return v2_ver_specific_len;

 err:
  return -1;
}

/** Table of parser functions for version-specific parts of an INTRODUCE2
 * cell.
 */

static ssize_t
  (*intro_version_handlers[])(
    rend_intro_cell_t *,
    const uint8_t *,
    size_t,
    char **) =
{ rend_service_parse_intro_for_v0_or_v1,
  rend_service_parse_intro_for_v0_or_v1,
  rend_service_parse_intro_for_v2,
  rend_service_parse_intro_for_v3 };

/** Decrypt the encrypted part of an INTRODUCE1 or INTRODUCE2 cell,
 * return 0 if successful, or < 0 and write an error message to
 * *err_msg_out if provided.
 */

int
rend_service_decrypt_intro(
    rend_intro_cell_t *intro,
    crypto_pk_t *key,
    char **err_msg_out)
{
  char *err_msg = NULL;
  uint8_t key_digest[DIGEST_LEN];
  char service_id[REND_SERVICE_ID_LEN_BASE32+1];
  ssize_t key_len;
  uint8_t buf[RELAY_PAYLOAD_SIZE];
  int result, status = -1;

  if (!intro || !key) {
    if (err_msg_out) {
      err_msg =
        tor_strdup("rend_service_decrypt_intro() called with bad "
                   "parameters");
    }

    status = -2;
    goto err;
  }

  /* Make sure we have ciphertext */
  if (!(intro->ciphertext) || intro->ciphertext_len <= 0) {
    if (err_msg_out) {
      tor_asprintf(&err_msg,
                   "rend_intro_cell_t was missing ciphertext for "
                   "INTRODUCE%d cell",
                   (int)(intro->type));
    }
    status = -3;
    goto err;
  }

  /* Check that this cell actually matches this service key */

  /* first DIGEST_LEN bytes of request is intro or service pk digest */
  crypto_pk_get_digest(key, (char *)key_digest);
  if (tor_memneq(key_digest, intro->pk, DIGEST_LEN)) {
    if (err_msg_out) {
      base32_encode(service_id, REND_SERVICE_ID_LEN_BASE32 + 1,
                    (char*)(intro->pk), REND_SERVICE_ID_LEN);
      tor_asprintf(&err_msg,
                   "got an INTRODUCE%d cell for the wrong service (%s)",
                   (int)(intro->type),
                   escaped(service_id));
    }

    status = -4;
    goto err;
  }

  /* Make sure the encrypted part is long enough to decrypt */

  key_len = crypto_pk_keysize(key);
  if (intro->ciphertext_len < key_len) {
    if (err_msg_out) {
      tor_asprintf(&err_msg,
                   "got an INTRODUCE%d cell with a truncated PK-encrypted "
                   "part",
                   (int)(intro->type));
    }

    status = -5;
    goto err;
  }

  /* Decrypt the encrypted part */

  note_crypto_pk_op(REND_SERVER);
  result =
    crypto_pk_private_hybrid_decrypt(
       key, (char *)buf, sizeof(buf),
       (const char *)(intro->ciphertext), intro->ciphertext_len,
       PK_PKCS1_OAEP_PADDING, 1);
  if (result < 0) {
    if (err_msg_out) {
      tor_asprintf(&err_msg,
                   "couldn't decrypt INTRODUCE%d cell",
                   (int)(intro->type));
    }
    status = -6;
    goto err;
  }
  intro->plaintext_len = result;
  intro->plaintext = tor_malloc(intro->plaintext_len);
  memcpy(intro->plaintext, buf, intro->plaintext_len);

  status = 0;

  goto done;

 err:
  if (err_msg_out && !err_msg) {
    tor_asprintf(&err_msg,
                 "unknown INTRODUCE%d error decrypting encrypted part",
                 intro ? (int)(intro->type) : -1);
  }

 done:
  if (err_msg_out) *err_msg_out = err_msg;
  else tor_free(err_msg);

  /* clean up potentially sensitive material */
  memwipe(buf, 0, sizeof(buf));
  memwipe(key_digest, 0, sizeof(key_digest));
  memwipe(service_id, 0, sizeof(service_id));

  return status;
}

/** Parse the plaintext of the encrypted part of an INTRODUCE1 or
 * INTRODUCE2 cell, return 0 if successful, or < 0 and write an error
 * message to *err_msg_out if provided.
 */

int
rend_service_parse_intro_plaintext(
    rend_intro_cell_t *intro,
    char **err_msg_out)
{
  char *err_msg = NULL;
  ssize_t ver_specific_len, ver_invariant_len;
  uint8_t version;
  int status = -1;

  if (!intro) {
    if (err_msg_out) {
      err_msg =
        tor_strdup("rend_service_parse_intro_plaintext() called with NULL "
                   "rend_intro_cell_t");
    }

    status = -2;
    goto err;
  }

  /* Check that we have plaintext */
  if (!(intro->plaintext) || intro->plaintext_len <= 0) {
    if (err_msg_out) {
      err_msg = tor_strdup("rend_intro_cell_t was missing plaintext");
    }
    status = -3;
    goto err;
  }

  /* In all formats except v0, the first byte is a version number */
  version = intro->plaintext[0];

  /* v0 has no version byte (stupid...), so handle it as a fallback */
  if (version > 3) version = 0;

  /* Copy the version into the parsed cell structure */
  intro->version = version;

  /* Call the version-specific parser from the table */
  ver_specific_len =
    intro_version_handlers[version](intro,
                                    intro->plaintext, intro->plaintext_len,
                                    &err_msg);
  if (ver_specific_len < 0) {
    status = -4;
    goto err;
  }

  /** The rendezvous cookie and Diffie-Hellman stuff are version-invariant
   * and at the end of the plaintext of the encrypted part of the cell.
   */

  ver_invariant_len = intro->plaintext_len - ver_specific_len;
  if (ver_invariant_len < REND_COOKIE_LEN + DH_KEY_LEN) {
    tor_asprintf(&err_msg,
        "decrypted plaintext of INTRODUCE%d cell was truncated (%ld bytes)",
        (int)(intro->type),
        (long)(intro->plaintext_len));
    status = -5;
    goto err;
  } else if (ver_invariant_len > REND_COOKIE_LEN + DH_KEY_LEN) {
    tor_asprintf(&err_msg,
        "decrypted plaintext of INTRODUCE%d cell was too long (%ld bytes)",
        (int)(intro->type),
        (long)(intro->plaintext_len));
    status = -6;
    goto err;
  } else {
    memcpy(intro->rc,
           intro->plaintext + ver_specific_len,
           REND_COOKIE_LEN);
    memcpy(intro->dh,
           intro->plaintext + ver_specific_len + REND_COOKIE_LEN,
           DH_KEY_LEN);
  }

  /* Flag it as being fully parsed */
  intro->parsed = 1;

  status = 0;
  goto done;

 err:
  if (err_msg_out && !err_msg) {
    tor_asprintf(&err_msg,
                 "unknown INTRODUCE%d error parsing encrypted part",
                 intro ? (int)(intro->type) : -1);
  }

 done:
  if (err_msg_out) *err_msg_out = err_msg;
  else tor_free(err_msg);

  return status;
}

/** Do validity checks on a parsed intro cell after decryption; some of
 * these are not done in rend_service_parse_intro_plaintext() itself because
 * they depend on a lot of other state and would make it hard to unit test.
 * Returns >= 0 if successful or < 0 if the intro cell is invalid, and
 * optionally writes out an error message for logging.  If an err_msg
 * pointer is provided, it is the caller's responsibility to free any
 * provided message.
 */

int
rend_service_validate_intro_late(const rend_intro_cell_t *intro,
                                 char **err_msg_out)
{
  int status = 0;

  if (!intro) {
    if (err_msg_out)
      *err_msg_out =
        tor_strdup("NULL intro cell passed to "
                   "rend_service_validate_intro_late()");

    status = -1;
    goto err;
  }

  if (intro->version == 3 && intro->parsed) {
    if (!(intro->u.v3.auth_type == REND_NO_AUTH ||
          intro->u.v3.auth_type == REND_BASIC_AUTH ||
          intro->u.v3.auth_type == REND_STEALTH_AUTH)) {
      /* This is an informative message, not an error, as in the old code */
      if (err_msg_out)
        tor_asprintf(err_msg_out,
                     "unknown authorization type %d",
                     intro->u.v3.auth_type);
    }
  }

 err:
  return status;
}

/** Called when we fail building a rendezvous circuit at some point other
 * than the last hop: launches a new circuit to the same rendezvous point.
 */
void
rend_service_relaunch_rendezvous(origin_circuit_t *oldcirc)
{
  origin_circuit_t *newcirc;
  cpath_build_state_t *newstate, *oldstate;

  tor_assert(oldcirc->base_.purpose == CIRCUIT_PURPOSE_S_CONNECT_REND);

  /* Don't relaunch the same rend circ twice. */
  if (oldcirc->hs_service_side_rend_circ_has_been_relaunched) {
    log_info(LD_REND, "Rendezvous circuit to %s has already been relaunched; "
             "not relaunching it again.",
             oldcirc->build_state ?
             safe_str(extend_info_describe(oldcirc->build_state->chosen_exit))
             : "*unknown*");
    return;
  }
  oldcirc->hs_service_side_rend_circ_has_been_relaunched = 1;

  if (!oldcirc->build_state ||
      oldcirc->build_state->failure_count > MAX_REND_FAILURES ||
      oldcirc->build_state->expiry_time < time(NULL)) {
    log_info(LD_REND,
             "Attempt to build circuit to %s for rendezvous has failed "
             "too many times or expired; giving up.",
             oldcirc->build_state ?
             safe_str(extend_info_describe(oldcirc->build_state->chosen_exit))
             : "*unknown*");
    return;
  }

  oldstate = oldcirc->build_state;
  tor_assert(oldstate);

  if (oldstate->service_pending_final_cpath_ref == NULL) {
    log_info(LD_REND,"Skipping relaunch of circ that failed on its first hop. "
             "Initiator will retry.");
    return;
  }

  log_info(LD_REND,"Reattempting rendezvous circuit to '%s'",
           safe_str(extend_info_describe(oldstate->chosen_exit)));

  /* You'd think Single Onion Services would want to retry the rendezvous
   * using a direct connection. But if it's blocked by a firewall, or the
   * service is IPv6-only, or the rend point avoiding becoming a one-hop
   * proxy, we need a 3-hop connection. */
  newcirc = circuit_launch_by_extend_info(CIRCUIT_PURPOSE_S_CONNECT_REND,
                            oldstate->chosen_exit,
                            CIRCLAUNCH_NEED_CAPACITY|CIRCLAUNCH_IS_INTERNAL);

  if (!newcirc) {
    log_warn(LD_REND,"Couldn't relaunch rendezvous circuit to '%s'.",
             safe_str(extend_info_describe(oldstate->chosen_exit)));
    return;
  }
  newstate = newcirc->build_state;
  tor_assert(newstate);
  newstate->failure_count = oldstate->failure_count+1;
  newstate->expiry_time = oldstate->expiry_time;
  newstate->service_pending_final_cpath_ref =
    oldstate->service_pending_final_cpath_ref;
  ++(newstate->service_pending_final_cpath_ref->refcount);

  newcirc->rend_data = rend_data_dup(oldcirc->rend_data);
}

/** Launch a circuit to serve as an introduction point for the service
 * <b>service</b> at the introduction point <b>nickname</b>
 */
static int
rend_service_launch_establish_intro(rend_service_t *service,
                                    rend_intro_point_t *intro)
{
  origin_circuit_t *launched;
  int flags = CIRCLAUNCH_NEED_UPTIME|CIRCLAUNCH_IS_INTERNAL;
  const or_options_t *options = get_options();
  extend_info_t *launch_ei = intro->extend_info;
  extend_info_t *direct_ei = NULL;

  /* Are we in single onion mode? */
  if (rend_service_allow_non_anonymous_connection(options)) {
    /* Do we have a descriptor for the node?
     * We've either just chosen it from the consensus, or we've just reviewed
     * our intro points to see which ones are still valid, and deleted the ones
     * that aren't in the consensus any more. */
    const node_t *node = node_get_by_id(launch_ei->identity_digest);
    if (BUG(!node)) {
      /* The service has kept an intro point after it went missing from the
       * consensus. If we did anything else here, it would be a consensus
       * distinguisher. Which are less of an issue for single onion services,
       * but still a bug. */
      return -1;
    }
    /* Can we connect to the node directly? If so, replace launch_ei
     * (a multi-hop extend_info) with one suitable for direct connection. */
    if (rend_service_use_direct_connection_node(options, node)) {
      direct_ei = extend_info_from_node(node, 1);
      if (BUG(!direct_ei)) {
        /* rend_service_use_direct_connection_node and extend_info_from_node
         * disagree about which addresses on this node are permitted. This
         * should never happen. Avoiding the connection is a safe response. */
        return -1;
      }
      flags = flags | CIRCLAUNCH_ONEHOP_TUNNEL;
      launch_ei = direct_ei;
    }
  }
  /* launch_ei is either intro->extend_info, or has been replaced with a valid
   * extend_info for single onion service direct connection. */
  tor_assert(launch_ei);
  /* We must have the same intro when making a direct connection. */
  tor_assert(tor_memeq(intro->extend_info->identity_digest,
                       launch_ei->identity_digest,
                       DIGEST_LEN));

  log_info(LD_REND,
           "Launching circuit to introduction point %s%s%s for service %s",
           safe_str_client(extend_info_describe(intro->extend_info)),
           direct_ei ? " via direct address " : "",
           direct_ei ? safe_str_client(extend_info_describe(direct_ei)) : "",
           service->service_id);

  rep_hist_note_used_internal(time(NULL), 1, 0);

  ++service->n_intro_circuits_launched;
  launched = circuit_launch_by_extend_info(CIRCUIT_PURPOSE_S_ESTABLISH_INTRO,
                             launch_ei, flags);

  if (!launched) {
    log_info(LD_REND,
             "Can't launch circuit to establish introduction at %s%s%s.",
             safe_str_client(extend_info_describe(intro->extend_info)),
             direct_ei ? " via direct address " : "",
             direct_ei ? safe_str_client(extend_info_describe(direct_ei)) : ""
             );
    extend_info_free(direct_ei);
    return -1;
  }
  /* We must have the same exit node even if cannibalized or direct connection.
   */
  tor_assert(tor_memeq(intro->extend_info->identity_digest,
                       launched->build_state->chosen_exit->identity_digest,
                       DIGEST_LEN));

  launched->rend_data = rend_data_service_create(service->service_id,
                                                 service->pk_digest, NULL,
                                                 service->auth_type);
  launched->intro_key = crypto_pk_dup_key(intro->intro_key);
  if (launched->base_.state == CIRCUIT_STATE_OPEN)
    rend_service_intro_has_opened(launched);
  extend_info_free(direct_ei);
  return 0;
}

/** Return the number of introduction points that are established for the
 * given service. */
static unsigned int
count_established_intro_points(const rend_service_t *service)
{
  unsigned int num = 0;

  SMARTLIST_FOREACH(service->intro_nodes, rend_intro_point_t *, intro,
    num += intro->circuit_established
  );
  return num;
}

/** Return the number of introduction points that are or are being
 * established for the given service. This function iterates over all
 * circuit and count those that are linked to the service and are waiting
 * for the intro point to respond. */
static unsigned int
count_intro_point_circuits(const rend_service_t *service)
{
  unsigned int num_ipos = 0;
  SMARTLIST_FOREACH_BEGIN(circuit_get_global_list(), circuit_t *, circ) {
    if (!circ->marked_for_close &&
        circ->state == CIRCUIT_STATE_OPEN &&
        (circ->purpose == CIRCUIT_PURPOSE_S_ESTABLISH_INTRO ||
         circ->purpose == CIRCUIT_PURPOSE_S_INTRO)) {
      origin_circuit_t *oc = TO_ORIGIN_CIRCUIT(circ);
      if (oc->rend_data &&
          rend_circuit_pk_digest_eq(oc, (uint8_t *) service->pk_digest)) {
        num_ipos++;
      }
    }
  }
  SMARTLIST_FOREACH_END(circ);
  return num_ipos;
}

/* Given a buffer of at least RELAY_PAYLOAD_SIZE bytes in <b>cell_body_out</b>,
   write the body of a legacy ESTABLISH_INTRO cell in it. Use <b>intro_key</b>
   as the intro point auth key, and <b>rend_circ_nonce</b> as the circuit
   crypto material. On success, fill <b>cell_body_out</b> and return the number
   of bytes written. On fail, return -1.
 */
STATIC ssize_t
encode_establish_intro_cell_legacy(char *cell_body_out, crypto_pk_t *intro_key,
                                   char *rend_circ_nonce)
{
  int retval = -1;
  int r;
  int len = 0;
  char auth[DIGEST_LEN + 9];

  tor_assert(intro_key);
  tor_assert(rend_circ_nonce);

  /* Build the payload for a RELAY_ESTABLISH_INTRO cell. */
  r = crypto_pk_asn1_encode(intro_key, cell_body_out+2,
                            RELAY_PAYLOAD_SIZE-2);
  if (r < 0) {
    log_warn(LD_BUG, "Internal error; failed to establish intro point.");
    goto err;
  }
  len = r;
  set_uint16(cell_body_out, htons((uint16_t)len));
  len += 2;
  memcpy(auth, rend_circ_nonce, DIGEST_LEN);
  memcpy(auth+DIGEST_LEN, "INTRODUCE", 9);
  if (crypto_digest(cell_body_out+len, auth, DIGEST_LEN+9))
    goto err;
  len += 20;
  note_crypto_pk_op(REND_SERVER);
  r = crypto_pk_private_sign_digest(intro_key, cell_body_out+len,
                                    sizeof(cell_body_out)-len,
                                    cell_body_out, len);
  if (r<0) {
    log_warn(LD_BUG, "Internal error: couldn't sign introduction request.");
    goto err;
  }
  len += r;

  retval = len;

 err:
  memwipe(auth, 0, sizeof(auth));

  return retval;
}

/** Called when we're done building a circuit to an introduction point:
 *  sends a RELAY_ESTABLISH_INTRO cell.
 */
void
rend_service_intro_has_opened(origin_circuit_t *circuit)
{
  rend_service_t *service;
  char buf[RELAY_PAYLOAD_SIZE];
  char serviceid[REND_SERVICE_ID_LEN_BASE32+1];
  int reason = END_CIRC_REASON_TORPROTOCOL;
  const char *rend_pk_digest;

  tor_assert(circuit->base_.purpose == CIRCUIT_PURPOSE_S_ESTABLISH_INTRO);
  assert_circ_anonymity_ok(circuit, get_options());
  tor_assert(circuit->cpath);
  tor_assert(circuit->rend_data);
  /* XXX: This is version 2 specific (only on supported). */
  rend_pk_digest = (char *) rend_data_get_pk_digest(circuit->rend_data, NULL);

  base32_encode(serviceid, REND_SERVICE_ID_LEN_BASE32+1,
                rend_pk_digest, REND_SERVICE_ID_LEN);

  service = rend_service_get_by_pk_digest(rend_pk_digest);
  if (!service) {
    log_warn(LD_REND, "Unrecognized service ID %s on introduction circuit %u.",
             safe_str_client(serviceid), (unsigned)circuit->base_.n_circ_id);
    reason = END_CIRC_REASON_NOSUCHSERVICE;
    goto err;
  }

  /* If we already have enough introduction circuits for this service,
   * redefine this one as a general circuit or close it, depending.
   * Substract the amount of expiring nodes here since the circuits are
   * still opened. */
  if ((count_intro_point_circuits(service) -
       smartlist_len(service->expiring_nodes)) >
      service->n_intro_points_wanted) {
    const or_options_t *options = get_options();
    /* Remove the intro point associated with this circuit, it's being
     * repurposed or closed thus cleanup memory. */
    rend_intro_point_t *intro = find_intro_point(circuit);
    if (intro != NULL) {
      smartlist_remove(service->intro_nodes, intro);
      rend_intro_point_free(intro);
    }

    if (options->ExcludeNodes) {
      /* XXXX in some future version, we can test whether the transition is
         allowed or not given the actual nodes in the circuit.  But for now,
         this case, we might as well close the thing. */
      log_info(LD_CIRC|LD_REND, "We have just finished an introduction "
               "circuit, but we already have enough.  Closing it.");
      reason = END_CIRC_REASON_NONE;
      goto err;
    } else {
      tor_assert(circuit->build_state->is_internal);
      log_info(LD_CIRC|LD_REND, "We have just finished an introduction "
               "circuit, but we already have enough. Redefining purpose to "
               "general; leaving as internal.");

      circuit_change_purpose(TO_CIRCUIT(circuit), CIRCUIT_PURPOSE_C_GENERAL);

      {
        rend_data_free(circuit->rend_data);
        circuit->rend_data = NULL;
      }
      {
        crypto_pk_t *intro_key = circuit->intro_key;
        circuit->intro_key = NULL;
        crypto_pk_free(intro_key);
      }

      circuit_has_opened(circuit);
      goto done;
    }
  }

  log_info(LD_REND,
           "Established circuit %u as introduction point for service %s",
           (unsigned)circuit->base_.n_circ_id, serviceid);
  circuit_log_path(LOG_INFO, LD_REND, circuit);

<<<<<<< HEAD
  /* Use the intro key instead of the service key in ESTABLISH_INTRO. */
  crypto_pk_t *intro_key = circuit->intro_key;
  /* Build the payload for a RELAY_ESTABLISH_INTRO cell. */
  r = crypto_pk_asn1_encode(intro_key, buf+2,
                            RELAY_PAYLOAD_SIZE-2);
  if (r < 0) {
    log_warn(LD_BUG, "Internal error; failed to establish intro point.");
    reason = END_CIRC_REASON_INTERNAL;
    goto err;
  }
  len = r;
  set_uint16(buf, htons((uint16_t)len));
  len += 2;
  memcpy(auth, circuit->cpath->prev->rend_circ_nonce, DIGEST_LEN);
  memcpy(auth+DIGEST_LEN, "INTRODUCE", 9);
  if (crypto_digest(buf+len, auth, DIGEST_LEN+9) < 0)
    goto err;
  len += 20;
  note_crypto_pk_op(REND_SERVER);
  r = crypto_pk_private_sign_digest(intro_key, buf+len, sizeof(buf)-len,
                                    buf, len);
  if (r<0) {
    log_warn(LD_BUG, "Internal error: couldn't sign introduction request.");
    reason = END_CIRC_REASON_INTERNAL;
    goto err;
  }
  len += r;
=======
  /* Send the ESTABLISH_INTRO cell */
  {
    ssize_t len;
    len = encode_establish_intro_cell_legacy(buf, circuit->intro_key,
                                        circuit->cpath->prev->rend_circ_nonce);
    if (len < 0) {
      reason = END_CIRC_REASON_INTERNAL;
      goto err;
    }
>>>>>>> a4eb17ed

    if (relay_send_command_from_edge(0, TO_CIRCUIT(circuit),
                                     RELAY_COMMAND_ESTABLISH_INTRO,
                                     buf, len, circuit->cpath->prev)<0) {
      log_info(LD_GENERAL,
             "Couldn't send introduction request for service %s on circuit %u",
             serviceid, (unsigned)circuit->base_.n_circ_id);
      goto done;
    }
  }

  /* We've attempted to use this circuit */
  pathbias_count_use_attempt(circuit);

  goto done;

 err:
  circuit_mark_for_close(TO_CIRCUIT(circuit), reason);
 done:
  memwipe(buf, 0, sizeof(buf));
  memwipe(serviceid, 0, sizeof(serviceid));

  return;
}

/** Called when we get an INTRO_ESTABLISHED cell; mark the circuit as a
 * live introduction point, and note that the service descriptor is
 * now out-of-date. */
int
rend_service_intro_established(origin_circuit_t *circuit,
                               const uint8_t *request,
                               size_t request_len)
{
  rend_service_t *service;
  rend_intro_point_t *intro;
  char serviceid[REND_SERVICE_ID_LEN_BASE32+1];
  (void) request;
  (void) request_len;
  tor_assert(circuit->rend_data);
  /* XXX: This is version 2 specific (only supported one for now). */
  const char *rend_pk_digest =
    (char *) rend_data_get_pk_digest(circuit->rend_data, NULL);

  if (circuit->base_.purpose != CIRCUIT_PURPOSE_S_ESTABLISH_INTRO) {
    log_warn(LD_PROTOCOL,
             "received INTRO_ESTABLISHED cell on non-intro circuit.");
    goto err;
  }
  service = rend_service_get_by_pk_digest(rend_pk_digest);
  if (!service) {
    log_warn(LD_REND, "Unknown service on introduction circuit %u.",
             (unsigned)circuit->base_.n_circ_id);
    goto err;
  }
  /* We've just successfully established a intro circuit to one of our
   * introduction point, account for it. */
  intro = find_intro_point(circuit);
  if (intro == NULL) {
    log_warn(LD_REND,
             "Introduction circuit established without a rend_intro_point_t "
             "object for service %s on circuit %u",
             safe_str_client(serviceid), (unsigned)circuit->base_.n_circ_id);
    goto err;
  }
  intro->circuit_established = 1;
  /* We might not have every introduction point ready but at this point we
   * know that the descriptor needs to be uploaded. */
  service->desc_is_dirty = time(NULL);
  circuit_change_purpose(TO_CIRCUIT(circuit), CIRCUIT_PURPOSE_S_INTRO);

  base32_encode(serviceid, REND_SERVICE_ID_LEN_BASE32 + 1,
                rend_pk_digest, REND_SERVICE_ID_LEN);
  log_info(LD_REND,
           "Received INTRO_ESTABLISHED cell on circuit %u for service %s",
           (unsigned)circuit->base_.n_circ_id, serviceid);

  /* Getting a valid INTRODUCE_ESTABLISHED means we've successfully
   * used the circ */
  pathbias_mark_use_success(circuit);

  return 0;
 err:
  circuit_mark_for_close(TO_CIRCUIT(circuit), END_CIRC_REASON_TORPROTOCOL);
  return -1;
}

/** Called once a circuit to a rendezvous point is established: sends a
 *  RELAY_COMMAND_RENDEZVOUS1 cell.
 */
void
rend_service_rendezvous_has_opened(origin_circuit_t *circuit)
{
  rend_service_t *service;
  char buf[RELAY_PAYLOAD_SIZE];
  crypt_path_t *hop;
  char serviceid[REND_SERVICE_ID_LEN_BASE32+1];
  char hexcookie[9];
  int reason;
  const char *rend_cookie, *rend_pk_digest;

  tor_assert(circuit->base_.purpose == CIRCUIT_PURPOSE_S_CONNECT_REND);
  tor_assert(circuit->cpath);
  tor_assert(circuit->build_state);
  assert_circ_anonymity_ok(circuit, get_options());
  tor_assert(circuit->rend_data);

  /* XXX: This is version 2 specific (only one supported). */
  rend_pk_digest = (char *) rend_data_get_pk_digest(circuit->rend_data,
                                                    NULL);
  rend_cookie = circuit->rend_data->rend_cookie;

  /* Declare the circuit dirty to avoid reuse, and for path-bias */
  if (!circuit->base_.timestamp_dirty)
    circuit->base_.timestamp_dirty = time(NULL);

  /* This may be redundant */
  pathbias_count_use_attempt(circuit);

  hop = circuit->build_state->service_pending_final_cpath_ref->cpath;

  base16_encode(hexcookie,9, rend_cookie,4);
  base32_encode(serviceid, REND_SERVICE_ID_LEN_BASE32+1,
                rend_pk_digest, REND_SERVICE_ID_LEN);

  log_info(LD_REND,
           "Done building circuit %u to rendezvous with "
           "cookie %s for service %s",
           (unsigned)circuit->base_.n_circ_id, hexcookie, serviceid);
  circuit_log_path(LOG_INFO, LD_REND, circuit);

  /* Clear the 'in-progress HS circ has timed out' flag for
   * consistency with what happens on the client side; this line has
   * no effect on Tor's behaviour. */
  circuit->hs_circ_has_timed_out = 0;

  /* If hop is NULL, another rend circ has already connected to this
   * rend point.  Close this circ. */
  if (hop == NULL) {
    log_info(LD_REND, "Another rend circ has already reached this rend point; "
             "closing this rend circ.");
    reason = END_CIRC_REASON_NONE;
    goto err;
  }

  /* Remove our final cpath element from the reference, so that no
   * other circuit will try to use it.  Store it in
   * pending_final_cpath for now to ensure that it will be freed if
   * our rendezvous attempt fails. */
  circuit->build_state->pending_final_cpath = hop;
  circuit->build_state->service_pending_final_cpath_ref->cpath = NULL;

  service = rend_service_get_by_pk_digest(rend_pk_digest);
  if (!service) {
    log_warn(LD_GENERAL, "Internal error: unrecognized service ID on "
             "rendezvous circuit.");
    reason = END_CIRC_REASON_INTERNAL;
    goto err;
  }

  /* All we need to do is send a RELAY_RENDEZVOUS1 cell... */
  memcpy(buf, rend_cookie, REND_COOKIE_LEN);
  if (crypto_dh_get_public(hop->rend_dh_handshake_state,
                           buf+REND_COOKIE_LEN, DH_KEY_LEN)<0) {
    log_warn(LD_GENERAL,"Couldn't get DH public key.");
    reason = END_CIRC_REASON_INTERNAL;
    goto err;
  }
  memcpy(buf+REND_COOKIE_LEN+DH_KEY_LEN, hop->rend_circ_nonce,
         DIGEST_LEN);

  /* Send the cell */
  if (relay_send_command_from_edge(0, TO_CIRCUIT(circuit),
                                   RELAY_COMMAND_RENDEZVOUS1,
                                   buf, REND_COOKIE_LEN+DH_KEY_LEN+DIGEST_LEN,
                                   circuit->cpath->prev)<0) {
    log_warn(LD_GENERAL, "Couldn't send RENDEZVOUS1 cell.");
    goto done;
  }

  crypto_dh_free(hop->rend_dh_handshake_state);
  hop->rend_dh_handshake_state = NULL;

  /* Append the cpath entry. */
  hop->state = CPATH_STATE_OPEN;
  /* set the windows to default. these are the windows
   * that the service thinks the client has.
   */
  hop->package_window = circuit_initial_package_window();
  hop->deliver_window = CIRCWINDOW_START;

  onion_append_to_cpath(&circuit->cpath, hop);
  circuit->build_state->pending_final_cpath = NULL; /* prevent double-free */

  /* Change the circuit purpose. */
  circuit_change_purpose(TO_CIRCUIT(circuit), CIRCUIT_PURPOSE_S_REND_JOINED);

  goto done;

 err:
  circuit_mark_for_close(TO_CIRCUIT(circuit), reason);
 done:
  memwipe(buf, 0, sizeof(buf));
  memwipe(serviceid, 0, sizeof(serviceid));
  memwipe(hexcookie, 0, sizeof(hexcookie));

  return;
}

/*
 * Manage introduction points
 */

/** Return the (possibly non-open) introduction circuit ending at
 * <b>intro</b> for the service whose public key is <b>pk_digest</b>.
 * (<b>desc_version</b> is ignored). Return NULL if no such service is
 * found.
 */
static origin_circuit_t *
find_intro_circuit(rend_intro_point_t *intro, const char *pk_digest)
{
  origin_circuit_t *circ = NULL;

  tor_assert(intro);
  while ((circ = circuit_get_next_by_pk_and_purpose(circ,
                         (uint8_t *) pk_digest, CIRCUIT_PURPOSE_S_INTRO))) {
    if (tor_memeq(circ->build_state->chosen_exit->identity_digest,
                intro->extend_info->identity_digest, DIGEST_LEN) &&
        circ->rend_data) {
      return circ;
    }
  }

  circ = NULL;
  while ((circ = circuit_get_next_by_pk_and_purpose(circ,
                         (uint8_t *) pk_digest,
                         CIRCUIT_PURPOSE_S_ESTABLISH_INTRO))) {
    if (tor_memeq(circ->build_state->chosen_exit->identity_digest,
                intro->extend_info->identity_digest, DIGEST_LEN) &&
        circ->rend_data) {
      return circ;
    }
  }
  return NULL;
}

/** Return the corresponding introdution point using the circuit <b>circ</b>
 * found in the <b>service</b>. NULL is returned if not found. */
static rend_intro_point_t *
find_expiring_intro_point(rend_service_t *service, origin_circuit_t *circ)
{
  tor_assert(service);
  tor_assert(TO_CIRCUIT(circ)->purpose == CIRCUIT_PURPOSE_S_ESTABLISH_INTRO ||
             TO_CIRCUIT(circ)->purpose == CIRCUIT_PURPOSE_S_INTRO);

  SMARTLIST_FOREACH(service->expiring_nodes, rend_intro_point_t *,
                    intro_point,
    if (crypto_pk_eq_keys(intro_point->intro_key, circ->intro_key)) {
      return intro_point;
  });

  return NULL;
}

/** Return a pointer to the rend_intro_point_t corresponding to the
 * service-side introduction circuit <b>circ</b>. */
static rend_intro_point_t *
find_intro_point(origin_circuit_t *circ)
{
  const char *serviceid;
  rend_service_t *service = NULL;

  tor_assert(TO_CIRCUIT(circ)->purpose == CIRCUIT_PURPOSE_S_ESTABLISH_INTRO ||
             TO_CIRCUIT(circ)->purpose == CIRCUIT_PURPOSE_S_INTRO);
  tor_assert(circ->rend_data);
  serviceid = rend_data_get_address(circ->rend_data);

  SMARTLIST_FOREACH(rend_service_list, rend_service_t *, s,
    if (tor_memeq(s->service_id, serviceid, REND_SERVICE_ID_LEN_BASE32)) {
      service = s;
      break;
    });

  if (service == NULL) return NULL;

  SMARTLIST_FOREACH(service->intro_nodes, rend_intro_point_t *, intro_point,
    if (crypto_pk_eq_keys(intro_point->intro_key, circ->intro_key)) {
      return intro_point;
    });

  return NULL;
}

/** Upload the rend_encoded_v2_service_descriptor_t's in <b>descs</b>
 * associated with the rend_service_descriptor_t <b>renddesc</b> to
 * the responsible hidden service directories OR the hidden service
 * directories specified by <b>hs_dirs</b>; <b>service_id</b> and
 * <b>seconds_valid</b> are only passed for logging purposes.
 */
void
directory_post_to_hs_dir(rend_service_descriptor_t *renddesc,
                         smartlist_t *descs, smartlist_t *hs_dirs,
                         const char *service_id, int seconds_valid)
{
  int i, j, failed_upload = 0;
  smartlist_t *responsible_dirs = smartlist_new();
  smartlist_t *successful_uploads = smartlist_new();
  routerstatus_t *hs_dir;
  for (i = 0; i < smartlist_len(descs); i++) {
    rend_encoded_v2_service_descriptor_t *desc = smartlist_get(descs, i);
    /** If any HSDirs are specified, they should be used instead of
     *  the responsible directories */
    if (hs_dirs && smartlist_len(hs_dirs) > 0) {
      smartlist_add_all(responsible_dirs, hs_dirs);
    } else {
      /* Determine responsible dirs. */
      if (hid_serv_get_responsible_directories(responsible_dirs,
                                               desc->desc_id) < 0) {
        log_warn(LD_REND, "Could not determine the responsible hidden service "
                          "directories to post descriptors to.");
        control_event_hs_descriptor_upload(service_id,
                                           "UNKNOWN",
                                           "UNKNOWN");
        goto done;
      }
    }
    for (j = 0; j < smartlist_len(responsible_dirs); j++) {
      char desc_id_base32[REND_DESC_ID_V2_LEN_BASE32 + 1];
      char *hs_dir_ip;
      const node_t *node;
      rend_data_t *rend_data;
      hs_dir = smartlist_get(responsible_dirs, j);
      if (smartlist_contains_digest(renddesc->successful_uploads,
                                hs_dir->identity_digest))
        /* Don't upload descriptor if we succeeded in doing so last time. */
        continue;
      node = node_get_by_id(hs_dir->identity_digest);
      if (!node || !node_has_descriptor(node)) {
        log_info(LD_REND, "Not launching upload for for v2 descriptor to "
                          "hidden service directory %s; we don't have its "
                          "router descriptor. Queuing for later upload.",
                 safe_str_client(routerstatus_describe(hs_dir)));
        failed_upload = -1;
        continue;
      }
      /* Send publish request. */

      /* We need the service ID to identify which service did the upload
       * request. Lookup is made in rend_service_desc_has_uploaded(). */
      rend_data = rend_data_client_create(service_id, desc->desc_id, NULL,
                                          REND_NO_AUTH);
      directory_initiate_command_routerstatus_rend(hs_dir,
                                              DIR_PURPOSE_UPLOAD_RENDDESC_V2,
                                                   ROUTER_PURPOSE_GENERAL,
                                                   DIRIND_ANONYMOUS, NULL,
                                                   desc->desc_str,
                                                   strlen(desc->desc_str),
                                                   0, rend_data);
      rend_data_free(rend_data);
      base32_encode(desc_id_base32, sizeof(desc_id_base32),
                    desc->desc_id, DIGEST_LEN);
      hs_dir_ip = tor_dup_ip(hs_dir->addr);
      log_info(LD_REND, "Launching upload for v2 descriptor for "
                        "service '%s' with descriptor ID '%s' with validity "
                        "of %d seconds to hidden service directory '%s' on "
                        "%s:%d.",
               safe_str_client(service_id),
               safe_str_client(desc_id_base32),
               seconds_valid,
               hs_dir->nickname,
               hs_dir_ip,
               hs_dir->or_port);
      control_event_hs_descriptor_upload(service_id,
                                         hs_dir->identity_digest,
                                         desc_id_base32);
      tor_free(hs_dir_ip);
      /* Remember successful upload to this router for next time. */
      if (!smartlist_contains_digest(successful_uploads,
                                     hs_dir->identity_digest))
        smartlist_add(successful_uploads, hs_dir->identity_digest);
    }
    smartlist_clear(responsible_dirs);
  }
  if (!failed_upload) {
    if (renddesc->successful_uploads) {
      SMARTLIST_FOREACH(renddesc->successful_uploads, char *, c, tor_free(c););
      smartlist_free(renddesc->successful_uploads);
      renddesc->successful_uploads = NULL;
    }
    renddesc->all_uploads_performed = 1;
  } else {
    /* Remember which routers worked this time, so that we don't upload the
     * descriptor to them again. */
    if (!renddesc->successful_uploads)
      renddesc->successful_uploads = smartlist_new();
    SMARTLIST_FOREACH(successful_uploads, const char *, c, {
      if (!smartlist_contains_digest(renddesc->successful_uploads, c)) {
        char *hsdir_id = tor_memdup(c, DIGEST_LEN);
        smartlist_add(renddesc->successful_uploads, hsdir_id);
      }
    });
  }
 done:
  smartlist_free(responsible_dirs);
  smartlist_free(successful_uploads);
}

/** Encode and sign an up-to-date service descriptor for <b>service</b>,
 * and upload it/them to the responsible hidden service directories.
 */
static void
upload_service_descriptor(rend_service_t *service)
{
  time_t now = time(NULL);
  int rendpostperiod;
  char serviceid[REND_SERVICE_ID_LEN_BASE32+1];
  int uploaded = 0;

  rendpostperiod = get_options()->RendPostPeriod;

  networkstatus_t *c = networkstatus_get_latest_consensus();
  if (c && smartlist_len(c->routerstatus_list) > 0) {
    int seconds_valid, i, j, num_descs;
    smartlist_t *descs = smartlist_new();
    smartlist_t *client_cookies = smartlist_new();
    /* Either upload a single descriptor (including replicas) or one
     * descriptor for each authorized client in case of authorization
     * type 'stealth'. */
    num_descs = service->auth_type == REND_STEALTH_AUTH ?
                    smartlist_len(service->clients) : 1;
    for (j = 0; j < num_descs; j++) {
      crypto_pk_t *client_key = NULL;
      rend_authorized_client_t *client = NULL;
      smartlist_clear(client_cookies);
      switch (service->auth_type) {
        case REND_NO_AUTH:
          /* Do nothing here. */
          break;
        case REND_BASIC_AUTH:
          SMARTLIST_FOREACH(service->clients, rend_authorized_client_t *,
              cl, smartlist_add(client_cookies, cl->descriptor_cookie));
          break;
        case REND_STEALTH_AUTH:
          client = smartlist_get(service->clients, j);
          client_key = client->client_key;
          smartlist_add(client_cookies, client->descriptor_cookie);
          break;
      }
      /* Encode the current descriptor. */
      seconds_valid = rend_encode_v2_descriptors(descs, service->desc,
                                                 now, 0,
                                                 service->auth_type,
                                                 client_key,
                                                 client_cookies);
      if (seconds_valid < 0) {
        log_warn(LD_BUG, "Internal error: couldn't encode service "
                 "descriptor; not uploading.");
        smartlist_free(descs);
        smartlist_free(client_cookies);
        return;
      }
      rend_get_service_id(service->desc->pk, serviceid);
      if (get_options()->PublishHidServDescriptors) {
        /* Post the current descriptors to the hidden service directories. */
        log_info(LD_REND, "Launching upload for hidden service %s",
                     serviceid);
        directory_post_to_hs_dir(service->desc, descs, NULL, serviceid,
                                 seconds_valid);
      }
      /* Free memory for descriptors. */
      for (i = 0; i < smartlist_len(descs); i++)
        rend_encoded_v2_service_descriptor_free(smartlist_get(descs, i));
      smartlist_clear(descs);
      /* Update next upload time. */
      if (seconds_valid - REND_TIME_PERIOD_OVERLAPPING_V2_DESCS
          > rendpostperiod)
        service->next_upload_time = now + rendpostperiod;
      else if (seconds_valid < REND_TIME_PERIOD_OVERLAPPING_V2_DESCS)
        service->next_upload_time = now + seconds_valid + 1;
      else
        service->next_upload_time = now + seconds_valid -
            REND_TIME_PERIOD_OVERLAPPING_V2_DESCS + 1;
      /* Post also the next descriptors, if necessary. */
      if (seconds_valid < REND_TIME_PERIOD_OVERLAPPING_V2_DESCS) {
        seconds_valid = rend_encode_v2_descriptors(descs, service->desc,
                                                   now, 1,
                                                   service->auth_type,
                                                   client_key,
                                                   client_cookies);
        if (seconds_valid < 0) {
          log_warn(LD_BUG, "Internal error: couldn't encode service "
                   "descriptor; not uploading.");
          smartlist_free(descs);
          smartlist_free(client_cookies);
          return;
        }
        if (get_options()->PublishHidServDescriptors) {
          directory_post_to_hs_dir(service->desc, descs, NULL, serviceid,
                                   seconds_valid);
        }
        /* Free memory for descriptors. */
        for (i = 0; i < smartlist_len(descs); i++)
          rend_encoded_v2_service_descriptor_free(smartlist_get(descs, i));
        smartlist_clear(descs);
      }
    }
    smartlist_free(descs);
    smartlist_free(client_cookies);
    uploaded = 1;
    if (get_options()->PublishHidServDescriptors) {
      log_info(LD_REND, "Successfully uploaded v2 rend descriptors!");
    } else {
      log_info(LD_REND, "Successfully stored created v2 rend descriptors!");
    }
  }

  /* If not uploaded, try again in one minute. */
  if (!uploaded)
    service->next_upload_time = now + 60;

  /* Unmark dirty flag of this service. */
  service->desc_is_dirty = 0;
}

/** Return the number of INTRODUCE2 cells this hidden service has received
 * from this intro point. */
static int
intro_point_accepted_intro_count(rend_intro_point_t *intro)
{
  return intro->accepted_introduce2_count;
}

/** Return non-zero iff <b>intro</b> should 'expire' now (i.e. we
 * should stop publishing it in new descriptors and eventually close
 * it). */
static int
intro_point_should_expire_now(rend_intro_point_t *intro,
                              time_t now)
{
  tor_assert(intro != NULL);

  if (intro->time_published == -1) {
    /* Don't expire an intro point if we haven't even published it yet. */
    return 0;
  }

  if (intro_point_accepted_intro_count(intro) >=
      intro->max_introductions) {
    /* This intro point has been used too many times.  Expire it now. */
    return 1;
  }

  if (intro->time_to_expire == -1) {
    /* This intro point has been published, but we haven't picked an
     * expiration time for it.  Pick one now. */
    int intro_point_lifetime_seconds =
      crypto_rand_int_range(INTRO_POINT_LIFETIME_MIN_SECONDS,
                            INTRO_POINT_LIFETIME_MAX_SECONDS);

    /* Start the expiration timer now, rather than when the intro
     * point was first published.  There shouldn't be much of a time
     * difference. */
    intro->time_to_expire = now + intro_point_lifetime_seconds;

    return 0;
  }

  /* This intro point has a time to expire set already.  Use it. */
  return (now >= intro->time_to_expire);
}

/** Iterate over intro points in the given service and remove the invalid
 * ones. For an intro point object to be considered invalid, the circuit
 * _and_ node need to have disappeared.
 *
 * If the intro point should expire, it's placed into the expiring_nodes
 * list of the service and removed from the active intro nodes list.
 *
 * If <b>exclude_nodes</b> is not NULL, add the valid nodes to it.
 *
 * If <b>retry_nodes</b> is not NULL, add the valid node to it if the
 * circuit disappeared but the node is still in the consensus. */
static void
remove_invalid_intro_points(rend_service_t *service,
                            smartlist_t *exclude_nodes,
                            smartlist_t *retry_nodes, time_t now)
{
  tor_assert(service);

  SMARTLIST_FOREACH_BEGIN(service->intro_nodes, rend_intro_point_t *,
                          intro) {
    /* Find the introduction point node object. */
    const node_t *node =
      node_get_by_id(intro->extend_info->identity_digest);
    /* Find the intro circuit, this might be NULL. */
    origin_circuit_t *intro_circ =
      find_intro_circuit(intro, service->pk_digest);

    /* Add the valid node to the exclusion list so we don't try to establish
     * an introduction point to it again. */
    if (node && exclude_nodes) {
      smartlist_add(exclude_nodes, (void*) node);
    }

    /* First, make sure we still have a valid circuit for this intro point.
     * If we dont, we'll give up on it and make a new one. */
    if (intro_circ == NULL) {
      log_info(LD_REND, "Attempting to retry on %s as intro point for %s"
               " (circuit disappeared).",
               safe_str_client(extend_info_describe(intro->extend_info)),
               safe_str_client(service->service_id));
      /* We've lost the circuit for this intro point, flag it so it can be
       * accounted for when considiring uploading a descriptor. */
      intro->circuit_established = 0;

      /* Node is gone or we've reached our maximum circuit creationg retry
       * count, clean up everything, we'll find a new one. */
      if (node == NULL ||
          intro->circuit_retries >= MAX_INTRO_POINT_CIRCUIT_RETRIES) {
        rend_intro_point_free(intro);
        SMARTLIST_DEL_CURRENT(service->intro_nodes, intro);
        /* We've just killed the intro point, nothing left to do. */
        continue;
      }

      /* The intro point is still alive so let's try to use it again because
       * we have a published descriptor containing it. Keep the intro point
       * in the intro_nodes list because it's still valid, we are rebuilding
       * a circuit to it. */
      if (retry_nodes) {
        smartlist_add(retry_nodes, intro);
      }
    }
    /* else, the circuit is valid so in both cases, node being alive or not,
     * we leave the circuit and intro point object as is. Closing the
     * circuit here would leak new consensus timing and freeing the intro
     * point object would make the intro circuit unusable. */

    /* Now, check if intro point should expire. If it does, queue it so
     * it can be cleaned up once it has been replaced properly. */
    if (intro_point_should_expire_now(intro, now)) {
      log_info(LD_REND, "Expiring %s as intro point for %s.",
               safe_str_client(extend_info_describe(intro->extend_info)),
               safe_str_client(service->service_id));
      smartlist_add(service->expiring_nodes, intro);
      SMARTLIST_DEL_CURRENT(service->intro_nodes, intro);
      /* Intro point is expired, we need a new one thus don't consider it
       * anymore has a valid established intro point. */
      intro->circuit_established = 0;
    }
  } SMARTLIST_FOREACH_END(intro);
}

/** A new descriptor has been successfully uploaded for the given
 * <b>rend_data</b>. Remove and free the expiring nodes from the associated
 * service. */
void
rend_service_desc_has_uploaded(const rend_data_t *rend_data)
{
  rend_service_t *service;
  const char *onion_address;

  tor_assert(rend_data);

  onion_address = rend_data_get_address(rend_data);

  service = rend_service_get_by_service_id(onion_address);
  if (service == NULL) {
    return;
  }

  SMARTLIST_FOREACH_BEGIN(service->expiring_nodes, rend_intro_point_t *,
                          intro) {
    origin_circuit_t *intro_circ =
      find_intro_circuit(intro, service->pk_digest);
    if (intro_circ != NULL) {
      circuit_mark_for_close(TO_CIRCUIT(intro_circ),
                             END_CIRC_REASON_FINISHED);
    }
    SMARTLIST_DEL_CURRENT(service->expiring_nodes, intro);
    rend_intro_point_free(intro);
  } SMARTLIST_FOREACH_END(intro);
}

/** For every service, check how many intro points it currently has, and:
 *  - Invalidate introdution points based on specific criteria, see
 *  remove_invalid_intro_points comments.
 *  - Pick new intro points as necessary.
 *  - Launch circuits to any new intro points.
 *
 * This is called once a second by the main loop.
 */
void
rend_consider_services_intro_points(void)
{
  int i;
  time_t now;
  const or_options_t *options = get_options();
  /* Are we in single onion mode? */
  const int allow_direct = rend_service_allow_non_anonymous_connection(
                                                                get_options());
  /* List of nodes we need to _exclude_ when choosing a new node to
   * establish an intro point to. */
  smartlist_t *exclude_nodes;
  /* List of nodes we need to retry to build a circuit on them because the
   * node is valid but circuit died. */
  smartlist_t *retry_nodes;

  if (!have_completed_a_circuit())
    return;

  exclude_nodes = smartlist_new();
  retry_nodes = smartlist_new();
  now = time(NULL);

  SMARTLIST_FOREACH_BEGIN(rend_service_list, rend_service_t *, service) {
    int r;
    /* Number of intro points we want to open and add to the intro nodes
     * list of the service. */
    unsigned int n_intro_points_to_open;
    /* Have an unsigned len so we can use it to compare values else gcc is
     * not happy with unmatching signed comparaison. */
    unsigned int intro_nodes_len;
    /* Different service are allowed to have the same introduction point as
     * long as they are on different circuit thus why we clear this list. */
    smartlist_clear(exclude_nodes);
    smartlist_clear(retry_nodes);

    /* This retry period is important here so we don't stress circuit
     * creation. */
    if (now > service->intro_period_started + INTRO_CIRC_RETRY_PERIOD) {
      /* One period has elapsed; we can try building circuits again. */
      service->intro_period_started = now;
      service->n_intro_circuits_launched = 0;
    } else if (service->n_intro_circuits_launched >=
               MAX_INTRO_CIRCS_PER_PERIOD) {
      /* We have failed too many times in this period; wait for the next
       * one before we try again. */
      continue;
    }

    /* Cleanup the invalid intro points and save the node objects, if apply,
     * in the exclude_nodes and retry_nodes list. */
    remove_invalid_intro_points(service, exclude_nodes, retry_nodes, now);

    /* Let's try to rebuild circuit on the nodes we want to retry on. */
    SMARTLIST_FOREACH_BEGIN(retry_nodes, rend_intro_point_t *, intro) {
      r = rend_service_launch_establish_intro(service, intro);
      if (r < 0) {
        log_warn(LD_REND, "Error launching circuit to node %s for service %s.",
                 safe_str_client(extend_info_describe(intro->extend_info)),
                 safe_str_client(service->service_id));
        /* Unable to launch a circuit to that intro point, remove it from
         * the valid list so we can create a new one. */
        smartlist_remove(service->intro_nodes, intro);
        rend_intro_point_free(intro);
        continue;
      }
      intro->circuit_retries++;
    } SMARTLIST_FOREACH_END(intro);

    /* Avoid mismatched signed comparaison below. */
    intro_nodes_len = (unsigned int) smartlist_len(service->intro_nodes);

    /* Quiescent state, no node expiring and we have more or the amount of
     * wanted node for this service. Proceed to the next service. Could be
     * more because we launch two preemptive circuits if our intro nodes
     * list is empty. */
    if (smartlist_len(service->expiring_nodes) == 0 &&
        intro_nodes_len >= service->n_intro_points_wanted) {
      continue;
    }

    /* Number of intro points we want to open which is the wanted amount
     * minus the current amount of valid nodes. */
    n_intro_points_to_open = service->n_intro_points_wanted - intro_nodes_len;
    if (intro_nodes_len == 0) {
      /* We want to end up with n_intro_points_wanted intro points, but if
       * we have no intro points at all (chances are they all cycled or we
       * are starting up), we launch NUM_INTRO_POINTS_EXTRA extra circuits
       * and use the first n_intro_points_wanted that complete. See proposal
       * #155, section 4 for the rationale of this which is purely for
       * performance.
       *
       * The ones after the first n_intro_points_to_open will be converted
       * to 'general' internal circuits in rend_service_intro_has_opened(),
       * and then we'll drop them from the list of intro points. */
      n_intro_points_to_open += NUM_INTRO_POINTS_EXTRA;
    }

    for (i = 0; i < (int) n_intro_points_to_open; i++) {
      const node_t *node;
      rend_intro_point_t *intro;
      router_crn_flags_t flags = CRN_NEED_UPTIME|CRN_NEED_DESC;
      if (get_options()->AllowInvalid_ & ALLOW_INVALID_INTRODUCTION)
        flags |= CRN_ALLOW_INVALID;
      router_crn_flags_t direct_flags = flags;
      direct_flags |= CRN_PREF_ADDR;
      direct_flags |= CRN_DIRECT_CONN;

      node = router_choose_random_node(exclude_nodes,
                                       options->ExcludeNodes,
                                       allow_direct ? direct_flags : flags);
      /* If we are in single onion mode, retry node selection for a 3-hop
       * path */
      if (allow_direct && !node) {
        log_info(LD_REND,
                 "Unable to find an intro point that we can connect to "
                 "directly for %s, falling back to a 3-hop path.",
                 safe_str_client(service->service_id));
        node = router_choose_random_node(exclude_nodes,
                                         options->ExcludeNodes, flags);
      }

      if (!node) {
        log_warn(LD_REND,
                 "We only have %d introduction points established for %s; "
                 "wanted %u.",
                 smartlist_len(service->intro_nodes),
                 safe_str_client(service->service_id),
                 n_intro_points_to_open);
        break;
      }
      /* Add the choosen node to the exclusion list in order to avoid picking
       * it again in the next iteration. */
      smartlist_add(exclude_nodes, (void*)node);
      intro = tor_malloc_zero(sizeof(rend_intro_point_t));
      /* extend_info is for clients, so we want the multi-hop primary ORPort,
       * even if we are a single onion service and intend to connect to it
       * directly ourselves. */
      intro->extend_info = extend_info_from_node(node, 0);
      intro->intro_key = crypto_pk_new();
      const int fail = crypto_pk_generate_key(intro->intro_key);
      tor_assert(!fail);
      intro->time_published = -1;
      intro->time_to_expire = -1;
      intro->max_introductions =
        crypto_rand_int_range(INTRO_POINT_MIN_LIFETIME_INTRODUCTIONS,
                              INTRO_POINT_MAX_LIFETIME_INTRODUCTIONS);
      smartlist_add(service->intro_nodes, intro);
      log_info(LD_REND, "Picked router %s as an intro point for %s.",
               safe_str_client(node_describe(node)),
               safe_str_client(service->service_id));
      /* Establish new introduction circuit to our chosen intro point. */
      r = rend_service_launch_establish_intro(service, intro);
      if (r < 0) {
        log_warn(LD_REND, "Error launching circuit to node %s for service %s.",
                 safe_str_client(extend_info_describe(intro->extend_info)),
                 safe_str_client(service->service_id));
        /* This funcion will be called again by the main loop so this intro
         * point without a intro circuit will be retried on or removed after
         * a maximum number of attempts. */
      }
    }
  } SMARTLIST_FOREACH_END(service);
  smartlist_free(exclude_nodes);
  smartlist_free(retry_nodes);
}

#define MIN_REND_INITIAL_POST_DELAY (30)
#define MIN_REND_INITIAL_POST_DELAY_TESTING (5)

/** Regenerate and upload rendezvous service descriptors for all
 * services, if necessary. If the descriptor has been dirty enough
 * for long enough, definitely upload; else only upload when the
 * periodic timeout has expired.
 *
 * For the first upload, pick a random time between now and two periods
 * from now, and pick it independently for each service.
 */
void
rend_consider_services_upload(time_t now)
{
  int i;
  rend_service_t *service;
  const or_options_t *options = get_options();
  int rendpostperiod = options->RendPostPeriod;
  int rendinitialpostdelay = (options->TestingTorNetwork ?
                              MIN_REND_INITIAL_POST_DELAY_TESTING :
                              MIN_REND_INITIAL_POST_DELAY);

  for (i=0; i < smartlist_len(rend_service_list); ++i) {
    service = smartlist_get(rend_service_list, i);
    if (!service->next_upload_time) { /* never been uploaded yet */
      /* The fixed lower bound of rendinitialpostdelay seconds ensures that
       * the descriptor is stable before being published. See comment below. */
      service->next_upload_time =
        now + rendinitialpostdelay + crypto_rand_int(2*rendpostperiod);
      /* Single Onion Services prioritise availability over hiding their
       * startup time, as their IP address is publicly discoverable anyway.
       */
      if (rend_service_reveal_startup_time(options)) {
        service->next_upload_time = now + rendinitialpostdelay;
      }
    }
    /* Does every introduction points have been established? */
    unsigned int intro_points_ready =
      count_established_intro_points(service) >=
        service->n_intro_points_wanted;
    if (intro_points_ready &&
        (service->next_upload_time < now ||
        (service->desc_is_dirty &&
         service->desc_is_dirty < now-rendinitialpostdelay))) {
      /* if it's time, or if the directory servers have a wrong service
       * descriptor and ours has been stable for rendinitialpostdelay seconds,
       * upload a new one of each format. */
      rend_service_update_descriptor(service);
      upload_service_descriptor(service);
    }
  }
}

/** True if the list of available router descriptors might have changed so
 * that we should have a look whether we can republish previously failed
 * rendezvous service descriptors. */
static int consider_republishing_rend_descriptors = 1;

/** Called when our internal view of the directory has changed, so that we
 * might have router descriptors of hidden service directories available that
 * we did not have before. */
void
rend_hsdir_routers_changed(void)
{
  consider_republishing_rend_descriptors = 1;
}

/** Consider republication of v2 rendezvous service descriptors that failed
 * previously, but without regenerating descriptor contents.
 */
void
rend_consider_descriptor_republication(void)
{
  int i;
  rend_service_t *service;

  if (!consider_republishing_rend_descriptors)
    return;
  consider_republishing_rend_descriptors = 0;

  if (!get_options()->PublishHidServDescriptors)
    return;

  for (i=0; i < smartlist_len(rend_service_list); ++i) {
    service = smartlist_get(rend_service_list, i);
    if (service->desc && !service->desc->all_uploads_performed) {
      /* If we failed in uploading a descriptor last time, try again *without*
       * updating the descriptor's contents. */
      upload_service_descriptor(service);
    }
  }
}

/** Log the status of introduction points for all rendezvous services
 * at log severity <b>severity</b>.
 */
void
rend_service_dump_stats(int severity)
{
  int i,j;
  rend_service_t *service;
  rend_intro_point_t *intro;
  const char *safe_name;
  origin_circuit_t *circ;

  for (i=0; i < smartlist_len(rend_service_list); ++i) {
    service = smartlist_get(rend_service_list, i);
    tor_log(severity, LD_GENERAL, "Service configured in %s:",
            rend_service_escaped_dir(service));
    for (j=0; j < smartlist_len(service->intro_nodes); ++j) {
      intro = smartlist_get(service->intro_nodes, j);
      safe_name = safe_str_client(intro->extend_info->nickname);

      circ = find_intro_circuit(intro, service->pk_digest);
      if (!circ) {
        tor_log(severity, LD_GENERAL, "  Intro point %d at %s: no circuit",
            j, safe_name);
        continue;
      }
      tor_log(severity, LD_GENERAL, "  Intro point %d at %s: circuit is %s",
          j, safe_name, circuit_state_to_string(circ->base_.state));
    }
  }
}

#ifdef HAVE_SYS_UN_H

/** Given <b>ports</b>, a smarlist containing rend_service_port_config_t,
 * add the given <b>p</b>, a AF_UNIX port to the list. Return 0 on success
 * else return -ENOSYS if AF_UNIX is not supported (see function in the
 * #else statement below). */
static int
add_unix_port(smartlist_t *ports, rend_service_port_config_t *p)
{
  tor_assert(ports);
  tor_assert(p);
  tor_assert(p->is_unix_addr);

  smartlist_add(ports, p);
  return 0;
}

/** Given <b>conn</b> set it to use the given port <b>p</b> values. Return 0
 * on success else return -ENOSYS if AF_UNIX is not supported (see function
 * in the #else statement below). */
static int
set_unix_port(edge_connection_t *conn, rend_service_port_config_t *p)
{
  tor_assert(conn);
  tor_assert(p);
  tor_assert(p->is_unix_addr);

  conn->base_.socket_family = AF_UNIX;
  tor_addr_make_unspec(&conn->base_.addr);
  conn->base_.port = 1;
  conn->base_.address = tor_strdup(p->unix_addr);
  return 0;
}

#else /* defined(HAVE_SYS_UN_H) */

static int
set_unix_port(edge_connection_t *conn, rend_service_port_config_t *p)
{
  (void) conn;
  (void) p;
  return -ENOSYS;
}

static int
add_unix_port(smartlist_t *ports, rend_service_port_config_t *p)
{
  (void) ports;
  (void) p;
  return -ENOSYS;
}

#endif /* HAVE_SYS_UN_H */

/** Given <b>conn</b>, a rendezvous exit stream, look up the hidden service for
 * 'circ', and look up the port and address based on conn-\>port.
 * Assign the actual conn-\>addr and conn-\>port. Return -2 on failure
 * for which the circuit should be closed, -1 on other failure,
 * or 0 for success.
 */
int
rend_service_set_connection_addr_port(edge_connection_t *conn,
                                      origin_circuit_t *circ)
{
  rend_service_t *service;
  char serviceid[REND_SERVICE_ID_LEN_BASE32+1];
  smartlist_t *matching_ports;
  rend_service_port_config_t *chosen_port;
  unsigned int warn_once = 0;
  const char *rend_pk_digest;

  tor_assert(circ->base_.purpose == CIRCUIT_PURPOSE_S_REND_JOINED);
  tor_assert(circ->rend_data);
  log_debug(LD_REND,"beginning to hunt for addr/port");
  /* XXX: This is version 2 specific (only one supported). */
  rend_pk_digest = (char *) rend_data_get_pk_digest(circ->rend_data, NULL);
  base32_encode(serviceid, REND_SERVICE_ID_LEN_BASE32+1,
                rend_pk_digest, REND_SERVICE_ID_LEN);
  service = rend_service_get_by_pk_digest(rend_pk_digest);
  if (!service) {
    log_warn(LD_REND, "Couldn't find any service associated with pk %s on "
             "rendezvous circuit %u; closing.",
             serviceid, (unsigned)circ->base_.n_circ_id);
    return -2;
  }
  if (service->max_streams_per_circuit > 0) {
    /* Enforce the streams-per-circuit limit, and refuse to provide a
     * mapping if this circuit will exceed the limit. */
#define MAX_STREAM_WARN_INTERVAL 600
    static struct ratelim_t stream_ratelim =
        RATELIM_INIT(MAX_STREAM_WARN_INTERVAL);
    if (circ->rend_data->nr_streams >= service->max_streams_per_circuit) {
      log_fn_ratelim(&stream_ratelim, LOG_WARN, LD_REND,
                     "Maximum streams per circuit limit reached on rendezvous "
                     "circuit %u; %s.  Circuit has %d out of %d streams.",
                     (unsigned)circ->base_.n_circ_id,
                     service->max_streams_close_circuit ?
                       "closing circuit" :
                       "ignoring open stream request",
                     circ->rend_data->nr_streams,
                     service->max_streams_per_circuit);
      return service->max_streams_close_circuit ? -2 : -1;
    }
  }
  matching_ports = smartlist_new();
  SMARTLIST_FOREACH(service->ports, rend_service_port_config_t *, p,
  {
    if (conn->base_.port != p->virtual_port) {
      continue;
    }
    if (!(p->is_unix_addr)) {
      smartlist_add(matching_ports, p);
    } else {
      if (add_unix_port(matching_ports, p)) {
        if (!warn_once) {
         /* Unix port not supported so warn only once. */
          log_warn(LD_REND,
              "Saw AF_UNIX virtual port mapping for port %d on service "
              "%s, which is unsupported on this platform. Ignoring it.",
              conn->base_.port, serviceid);
        }
        warn_once++;
      }
    }
  });
  chosen_port = smartlist_choose(matching_ports);
  smartlist_free(matching_ports);
  if (chosen_port) {
    if (!(chosen_port->is_unix_addr)) {
      /* Get a non-AF_UNIX connection ready for connection_exit_connect() */
      tor_addr_copy(&conn->base_.addr, &chosen_port->real_addr);
      conn->base_.port = chosen_port->real_port;
    } else {
      if (set_unix_port(conn, chosen_port)) {
        /* Simply impossible to end up here else we were able to add a Unix
         * port without AF_UNIX support... ? */
        tor_assert(0);
      }
    }
    return 0;
  }

  log_info(LD_REND,
           "No virtual port mapping exists for port %d on service %s",
           conn->base_.port, serviceid);

  if (service->allow_unknown_ports)
    return -1;
  else
    return -2;
}

/* Are HiddenServiceSingleHopMode and HiddenServiceNonAnonymousMode consistent?
 */
static int
rend_service_non_anonymous_mode_consistent(const or_options_t *options)
{
  /* !! is used to make these options boolean */
  return (!! options->HiddenServiceSingleHopMode ==
          !! options->HiddenServiceNonAnonymousMode);
}

/* Do the options allow onion services to make direct (non-anonymous)
 * connections to introduction or rendezvous points?
 * Must only be called after options_validate_single_onion() has successfully
 * checked onion service option consistency.
 * Returns true if tor is in HiddenServiceSingleHopMode. */
int
rend_service_allow_non_anonymous_connection(const or_options_t *options)
{
  tor_assert(rend_service_non_anonymous_mode_consistent(options));
  return options->HiddenServiceSingleHopMode ? 1 : 0;
}

/* Do the options allow us to reveal the exact startup time of the onion
 * service?
 * Single Onion Services prioritise availability over hiding their
 * startup time, as their IP address is publicly discoverable anyway.
 * Must only be called after options_validate_single_onion() has successfully
 * checked onion service option consistency.
 * Returns true if tor is in non-anonymous hidden service mode. */
int
rend_service_reveal_startup_time(const or_options_t *options)
{
  tor_assert(rend_service_non_anonymous_mode_consistent(options));
  return rend_service_non_anonymous_mode_enabled(options);
}

/* Is non-anonymous mode enabled using the HiddenServiceNonAnonymousMode
 * config option?
 * Must only be called after options_validate_single_onion() has successfully
 * checked onion service option consistency.
 */
int
rend_service_non_anonymous_mode_enabled(const or_options_t *options)
{
  tor_assert(rend_service_non_anonymous_mode_consistent(options));
  return options->HiddenServiceNonAnonymousMode ? 1 : 0;
}<|MERGE_RESOLUTION|>--- conflicted
+++ resolved
@@ -3293,35 +3293,6 @@
            (unsigned)circuit->base_.n_circ_id, serviceid);
   circuit_log_path(LOG_INFO, LD_REND, circuit);
 
-<<<<<<< HEAD
-  /* Use the intro key instead of the service key in ESTABLISH_INTRO. */
-  crypto_pk_t *intro_key = circuit->intro_key;
-  /* Build the payload for a RELAY_ESTABLISH_INTRO cell. */
-  r = crypto_pk_asn1_encode(intro_key, buf+2,
-                            RELAY_PAYLOAD_SIZE-2);
-  if (r < 0) {
-    log_warn(LD_BUG, "Internal error; failed to establish intro point.");
-    reason = END_CIRC_REASON_INTERNAL;
-    goto err;
-  }
-  len = r;
-  set_uint16(buf, htons((uint16_t)len));
-  len += 2;
-  memcpy(auth, circuit->cpath->prev->rend_circ_nonce, DIGEST_LEN);
-  memcpy(auth+DIGEST_LEN, "INTRODUCE", 9);
-  if (crypto_digest(buf+len, auth, DIGEST_LEN+9) < 0)
-    goto err;
-  len += 20;
-  note_crypto_pk_op(REND_SERVER);
-  r = crypto_pk_private_sign_digest(intro_key, buf+len, sizeof(buf)-len,
-                                    buf, len);
-  if (r<0) {
-    log_warn(LD_BUG, "Internal error: couldn't sign introduction request.");
-    reason = END_CIRC_REASON_INTERNAL;
-    goto err;
-  }
-  len += r;
-=======
   /* Send the ESTABLISH_INTRO cell */
   {
     ssize_t len;
@@ -3331,7 +3302,6 @@
       reason = END_CIRC_REASON_INTERNAL;
       goto err;
     }
->>>>>>> a4eb17ed
 
     if (relay_send_command_from_edge(0, TO_CIRCUIT(circuit),
                                      RELAY_COMMAND_ESTABLISH_INTRO,
