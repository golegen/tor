--- conflicted
+++ resolved
@@ -17,21 +17,22 @@
 
 src_test_test_SOURCES = \
 	src/test/test.c \
+	src/test/test_accounting.c \
 	src/test/test_addr.c \
 	src/test/test_buffers.c \
 	src/test/test_cell_formats.c \
+	src/test/test_cell_queue.c \
 	src/test/test_channel.c \
 	src/test/test_channeltls.c \
+	src/test/test_checkdir.c \
 	src/test/test_circuitlist.c \
 	src/test/test_circuitmux.c \
 	src/test/test_config.c \
 	src/test/test_containers.c \
 	src/test/test_controller_events.c \
 	src/test/test_crypto.c \
-	src/test/test_cell_queue.c \
 	src/test/test_data.c \
 	src/test/test_dir.c \
-	src/test/test_checkdir.c \
 	src/test/test_entryconn.c \
 	src/test/test_entrynodes.c \
 	src/test/test_extorport.c \
@@ -41,30 +42,20 @@
 	src/test/test_microdesc.c \
 	src/test/test_nodelist.c \
 	src/test/test_oom.c \
-	src/test/test_accounting.c \
 	src/test/test_options.c \
+	src/test/test_policy.c \
 	src/test/test_pt.c \
+	src/test/test_relay.c \
 	src/test/test_relaycell.c \
-	src/test/test_relay.c \
 	src/test/test_replay.c \
 	src/test/test_routerkeys.c \
-<<<<<<< HEAD
+	src/test/test_routerlist.c \
+	src/test/test_routerset.c \
 	src/test/test_scheduler.c \
-=======
-	src/test/test_routerlist.c \
->>>>>>> ac9b0a31
 	src/test/test_socks.c \
+	src/test/test_status.c \
 	src/test/test_threads.c \
 	src/test/test_util.c \
-<<<<<<< HEAD
-	src/test/test_config.c \
-	src/test/test_hs.c \
-	src/test/test_nodelist.c \
-	src/test/test_policy.c \
-	src/test/test_status.c \
-	src/test/test_routerset.c \
-=======
->>>>>>> ac9b0a31
 	src/ext/tinytest.c
 
 src_test_test_CFLAGS = $(AM_CFLAGS) $(TEST_CFLAGS)
