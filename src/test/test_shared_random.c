/* Copyright (c) 2016-2017, The Tor Project, Inc. */
/* See LICENSE for licensing information */

#define SHARED_RANDOM_PRIVATE
#define SHARED_RANDOM_STATE_PRIVATE
#define CONFIG_PRIVATE
#define DIRVOTE_PRIVATE

#include "or.h"
#include "test.h"
#include "config.h"
#include "crypto_rand.h"
#include "dirauth/dirvote.h"
#include "dirauth/shared_random.h"
#include "dirauth/shared_random_state.h"
#include "log_test_helpers.h"
#include "networkstatus.h"
#include "router.h"
#include "routerkeys.h"
#include "routerlist.h"
#include "routerparse.h"
#include "shared_random_client.h"
#include "voting_schedule.h"

static authority_cert_t *mock_cert;

static authority_cert_t *
get_my_v3_authority_cert_m(void)
{
  tor_assert(mock_cert);
  return mock_cert;
}

static dir_server_t ds;

static dir_server_t *
trusteddirserver_get_by_v3_auth_digest_m(const char *digest)
{
  (void) digest;
  /* The shared random code only need to know if a valid pointer to a dir
   * server object has been found so this is safe because it won't use the
   * pointer at all never. */
  return &ds;
}

/* Setup a minimal dirauth environment by initializing the SR state and
 * making sure the options are set to be an authority directory.
 * You must only call this function once per process. */
static void
init_authority_state(void)
{
  MOCK(get_my_v3_authority_cert, get_my_v3_authority_cert_m);

  or_options_t *options = get_options_mutable();
  mock_cert = authority_cert_parse_from_string(AUTHORITY_CERT_1, NULL);
  tt_assert(mock_cert);
  options->AuthoritativeDir = 1;
  tt_int_op(load_ed_keys(options, time(NULL)), OP_GE, 0);
  sr_state_init(0, 0);
  /* It's possible a commit has been generated in our state depending on
   * the phase we are currently in which uses "now" as the starting
   * timestamp. Delete it before we do any testing below. */
  sr_state_delete_commits();

 done:
  UNMOCK(get_my_v3_authority_cert);
}

static void
test_get_sr_protocol_phase(void *arg)
{
  time_t the_time;
  sr_phase_t phase;
  int retval;

  (void) arg;

  /* Initialize SR state */
  init_authority_state();

  {
    retval = parse_rfc1123_time("Wed, 20 Apr 2015 23:59:00 UTC", &the_time);
    tt_int_op(retval, OP_EQ, 0);

    phase = get_sr_protocol_phase(the_time);
    tt_int_op(phase, OP_EQ, SR_PHASE_REVEAL);
  }

  {
    retval = parse_rfc1123_time("Wed, 20 Apr 2015 00:00:00 UTC", &the_time);
    tt_int_op(retval, OP_EQ, 0);

    phase = get_sr_protocol_phase(the_time);
    tt_int_op(phase, OP_EQ, SR_PHASE_COMMIT);
  }

  {
    retval = parse_rfc1123_time("Wed, 20 Apr 2015 00:00:01 UTC", &the_time);
    tt_int_op(retval, OP_EQ, 0);

    phase = get_sr_protocol_phase(the_time);
    tt_int_op(phase, OP_EQ, SR_PHASE_COMMIT);
  }

  {
    retval = parse_rfc1123_time("Wed, 20 Apr 2015 11:59:00 UTC", &the_time);
    tt_int_op(retval, OP_EQ, 0);

    phase = get_sr_protocol_phase(the_time);
    tt_int_op(phase, OP_EQ, SR_PHASE_COMMIT);
  }

  {
    retval = parse_rfc1123_time("Wed, 20 Apr 2015 12:00:00 UTC", &the_time);
    tt_int_op(retval, OP_EQ, 0);

    phase = get_sr_protocol_phase(the_time);
    tt_int_op(phase, OP_EQ, SR_PHASE_REVEAL);
  }

  {
    retval = parse_rfc1123_time("Wed, 20 Apr 2015 12:00:01 UTC", &the_time);
    tt_int_op(retval, OP_EQ, 0);

    phase = get_sr_protocol_phase(the_time);
    tt_int_op(phase, OP_EQ, SR_PHASE_REVEAL);
  }

  {
    retval = parse_rfc1123_time("Wed, 20 Apr 2015 13:00:00 UTC", &the_time);
    tt_int_op(retval, OP_EQ, 0);

    phase = get_sr_protocol_phase(the_time);
    tt_int_op(phase, OP_EQ, SR_PHASE_REVEAL);
  }

 done:
  ;
}

static networkstatus_t mock_consensus;

/* Mock function to immediately return our local 'mock_consensus'. */
static networkstatus_t *
mock_networkstatus_get_live_consensus(time_t now)
{
  (void) now;
  return &mock_consensus;
}

static void
test_get_state_valid_until_time(void *arg)
{
  time_t current_time;
  time_t valid_until_time;
  char tbuf[ISO_TIME_LEN + 1];
  int retval;

  (void) arg;

  MOCK(networkstatus_get_live_consensus,
       mock_networkstatus_get_live_consensus);

  retval = parse_rfc1123_time("Mon, 20 Apr 2015 01:00:00 UTC",
                              &mock_consensus.fresh_until);
  tt_int_op(retval, OP_EQ, 0);

  retval = parse_rfc1123_time("Mon, 20 Apr 2015 00:00:00 UTC",
                              &mock_consensus.valid_after);
  tt_int_op(retval, OP_EQ, 0);

  {
    /* Get the valid until time if called at 00:00:01 */
    retval = parse_rfc1123_time("Mon, 20 Apr 2015 00:00:01 UTC",
                                &current_time);
    tt_int_op(retval, OP_EQ, 0);
    voting_schedule_recalculate_timing(get_options(), current_time);
    valid_until_time = get_state_valid_until_time(current_time);

    /* Compare it with the correct result */
    format_iso_time(tbuf, valid_until_time);
    tt_str_op("2015-04-21 00:00:00", OP_EQ, tbuf);
  }

  {
    retval = parse_rfc1123_time("Mon, 20 Apr 2015 19:22:00 UTC",
                                &current_time);
    tt_int_op(retval, OP_EQ, 0);
    voting_schedule_recalculate_timing(get_options(), current_time);
    valid_until_time = get_state_valid_until_time(current_time);

    format_iso_time(tbuf, valid_until_time);
    tt_str_op("2015-04-21 00:00:00", OP_EQ, tbuf);
  }

  {
    retval = parse_rfc1123_time("Mon, 20 Apr 2015 23:59:00 UTC",
                                &current_time);
    tt_int_op(retval, OP_EQ, 0);
    voting_schedule_recalculate_timing(get_options(), current_time);
    valid_until_time = get_state_valid_until_time(current_time);

    format_iso_time(tbuf, valid_until_time);
    tt_str_op("2015-04-21 00:00:00", OP_EQ, tbuf);
  }

  {
    retval = parse_rfc1123_time("Mon, 20 Apr 2015 00:00:00 UTC",
                                &current_time);
    tt_int_op(retval, OP_EQ, 0);
    voting_schedule_recalculate_timing(get_options(), current_time);
    valid_until_time = get_state_valid_until_time(current_time);

    format_iso_time(tbuf, valid_until_time);
    tt_str_op("2015-04-21 00:00:00", OP_EQ, tbuf);
  }

 done:
  UNMOCK(networkstatus_get_live_consensus);
}

/** Test the function that calculates the start time of the current SRV
 *  protocol run. */
static void
test_get_start_time_of_current_run(void *arg)
{
  int retval;
  char tbuf[ISO_TIME_LEN + 1];
  time_t current_time, run_start_time;

  (void) arg;

  MOCK(networkstatus_get_live_consensus,
       mock_networkstatus_get_live_consensus);

  retval = parse_rfc1123_time("Mon, 20 Apr 2015 01:00:00 UTC",
                              &mock_consensus.fresh_until);
  tt_int_op(retval, OP_EQ, 0);

  retval = parse_rfc1123_time("Mon, 20 Apr 2015 00:00:00 UTC",
                              &mock_consensus.valid_after);
  tt_int_op(retval, OP_EQ, 0);

  {
    /* Get start time if called at 00:00:01 */
    retval = parse_rfc1123_time("Mon, 20 Apr 2015 00:00:01 UTC",
                                &current_time);
    tt_int_op(retval, OP_EQ, 0);
    voting_schedule_recalculate_timing(get_options(), current_time);
    run_start_time =
      sr_state_get_start_time_of_current_protocol_run(current_time);

    /* Compare it with the correct result */
    format_iso_time(tbuf, run_start_time);
    tt_str_op("2015-04-20 00:00:00", OP_EQ, tbuf);
  }

  {
    retval = parse_rfc1123_time("Mon, 20 Apr 2015 23:59:59 UTC",
                                &current_time);
    tt_int_op(retval, OP_EQ, 0);
    voting_schedule_recalculate_timing(get_options(), current_time);
    run_start_time =
      sr_state_get_start_time_of_current_protocol_run(current_time);

    /* Compare it with the correct result */
    format_iso_time(tbuf, run_start_time);
    tt_str_op("2015-04-20 00:00:00", OP_EQ, tbuf);
  }

  {
    retval = parse_rfc1123_time("Mon, 20 Apr 2015 00:00:00 UTC",
                                &current_time);
    tt_int_op(retval, OP_EQ, 0);
    voting_schedule_recalculate_timing(get_options(), current_time);
    run_start_time =
      sr_state_get_start_time_of_current_protocol_run(current_time);

    /* Compare it with the correct result */
    format_iso_time(tbuf, run_start_time);
    tt_str_op("2015-04-20 00:00:00", OP_EQ, tbuf);
  }

  /* Next test is testing it without a consensus to use the testing voting
   * interval . */
  UNMOCK(networkstatus_get_live_consensus);

  /* Now let's alter the voting schedule and check the correctness of the
   * function. Voting interval of 10 seconds, means that an SRV protocol run
   * takes 10 seconds * 24 rounds = 4 mins */
  {
    or_options_t *options = get_options_mutable();
    options->V3AuthVotingInterval = 10;
    options->TestingV3AuthInitialVotingInterval = 10;
    retval = parse_rfc1123_time("Mon, 20 Apr 2015 00:15:32 UTC",
                                &current_time);
    tt_int_op(retval, OP_EQ, 0);
    voting_schedule_recalculate_timing(get_options(), current_time);
    run_start_time =
      sr_state_get_start_time_of_current_protocol_run(current_time);

    /* Compare it with the correct result */
    format_iso_time(tbuf, run_start_time);
    tt_str_op("2015-04-20 00:12:00", OP_EQ, tbuf);
  }

 done:
  ;
}

/** Do some rudimentary consistency checks between the functions that
 *  understand the shared random protocol schedule */
static void
test_get_start_time_functions(void *arg)
{
  (void) arg;
  int retval;

  MOCK(networkstatus_get_live_consensus,
       mock_networkstatus_get_live_consensus);

  retval = parse_rfc1123_time("Mon, 20 Apr 2015 01:00:00 UTC",
                              &mock_consensus.fresh_until);
  tt_int_op(retval, OP_EQ, 0);

  retval = parse_rfc1123_time("Mon, 20 Apr 2015 00:00:00 UTC",
                              &mock_consensus.valid_after);
  tt_int_op(retval, OP_EQ, 0);
  time_t now = mock_consensus.valid_after;

  voting_schedule_recalculate_timing(get_options(), now);
  time_t start_time_of_protocol_run =
    sr_state_get_start_time_of_current_protocol_run(now);
  tt_assert(start_time_of_protocol_run);

  /* Check that the round start time of the beginning of the run, is itself */
  tt_int_op(get_start_time_of_current_round(), OP_EQ,
            start_time_of_protocol_run);

 done:
  UNMOCK(networkstatus_get_live_consensus);
}

static void
test_get_sr_protocol_duration(void *arg)
{
  (void) arg;

  /* Check that by default an SR phase is 12 hours */
  tt_int_op(sr_state_get_phase_duration(), OP_EQ, 12*60*60);
  tt_int_op(sr_state_get_protocol_run_duration(), OP_EQ, 24*60*60);

  /* Now alter the voting interval and check that the SR phase is 2 mins long
   * if voting happens every 10 seconds (10*12 seconds = 2 mins) */
  or_options_t *options = get_options_mutable();
  options->V3AuthVotingInterval = 10;
  tt_int_op(sr_state_get_phase_duration(), OP_EQ, 2*60);
  tt_int_op(sr_state_get_protocol_run_duration(), OP_EQ, 4*60);

 done: ;
}

/* In this test we are going to generate a sr_commit_t object and validate
 * it. We first generate our values, and then we parse them as if they were
 * received from the network. After we parse both the commit and the reveal,
 * we verify that they indeed match. */
static void
test_sr_commit(void *arg)
{
  authority_cert_t *auth_cert = NULL;
  time_t now = time(NULL);
  sr_commit_t *our_commit = NULL;
  smartlist_t *args = smartlist_new();
  sr_commit_t *parsed_commit = NULL;

  (void) arg;

  {  /* Setup a minimal dirauth environment for this test  */
    or_options_t *options = get_options_mutable();

    auth_cert = authority_cert_parse_from_string(AUTHORITY_CERT_1, NULL);
    tt_assert(auth_cert);

    options->AuthoritativeDir = 1;
    tt_int_op(load_ed_keys(options, time(NULL)), OP_GE, 0);
  }

  /* Generate our commit object and validate it has the appropriate field
   * that we can then use to build a representation that we'll find in a
   * vote coming from the network. */
  {
    sr_commit_t test_commit;
    our_commit = sr_generate_our_commit(now, auth_cert);
    tt_assert(our_commit);
    /* Default and only supported algorithm for now. */
    tt_assert(our_commit->alg == DIGEST_SHA3_256);
    /* We should have a reveal value. */
    tt_assert(commit_has_reveal_value(our_commit));
    /* We should have a random value. */
    tt_assert(!tor_mem_is_zero((char *) our_commit->random_number,
                               sizeof(our_commit->random_number)));
    /* Commit and reveal timestamp should be the same. */
    tt_u64_op(our_commit->commit_ts, OP_EQ, our_commit->reveal_ts);
    /* We should have a hashed reveal. */
    tt_assert(!tor_mem_is_zero(our_commit->hashed_reveal,
                               sizeof(our_commit->hashed_reveal)));
    /* Do we have a valid encoded commit and reveal. Note the following only
     * tests if the generated values are correct. Their could be a bug in
     * the decode function but we test them separately. */
    tt_int_op(0, OP_EQ, reveal_decode(our_commit->encoded_reveal,
                                   &test_commit));
    tt_int_op(0, OP_EQ, commit_decode(our_commit->encoded_commit,
                                   &test_commit));
    tt_int_op(0, OP_EQ, verify_commit_and_reveal(our_commit));
  }

  /* Let's make sure our verify commit and reveal function works. We'll
   * make it fail a bit with known failure case. */
  {
    /* Copy our commit so we don't alter it for the rest of testing. */
    sr_commit_t test_commit;
    memcpy(&test_commit, our_commit, sizeof(test_commit));

    /* Timestamp MUST match. */
    test_commit.commit_ts = test_commit.reveal_ts - 42;
    setup_full_capture_of_logs(LOG_WARN);
    tt_int_op(-1, OP_EQ, verify_commit_and_reveal(&test_commit));
    expect_log_msg_containing("doesn't match reveal timestamp");
    teardown_capture_of_logs();
    memcpy(&test_commit, our_commit, sizeof(test_commit));
    tt_int_op(0, OP_EQ, verify_commit_and_reveal(&test_commit));

    /* Hashed reveal must match the H(encoded_reveal). */
    memset(test_commit.hashed_reveal, 'X',
           sizeof(test_commit.hashed_reveal));
    setup_full_capture_of_logs(LOG_WARN);
    tt_int_op(-1, OP_EQ, verify_commit_and_reveal(&test_commit));
    expect_single_log_msg_containing("doesn't match the commit value");
    teardown_capture_of_logs();
    memcpy(&test_commit, our_commit, sizeof(test_commit));
    tt_int_op(0, OP_EQ, verify_commit_and_reveal(&test_commit));
  }

  /* We'll build a list of values from our commit that our parsing function
   * takes from a vote line and see if we can parse it correctly. */
  {
    smartlist_add_strdup(args, "1");
    smartlist_add_strdup(args,
               crypto_digest_algorithm_get_name(our_commit->alg));
    smartlist_add_strdup(args, sr_commit_get_rsa_fpr(our_commit));
    smartlist_add_strdup(args, our_commit->encoded_commit);
    smartlist_add_strdup(args, our_commit->encoded_reveal);
    parsed_commit = sr_parse_commit(args);
    tt_assert(parsed_commit);
    /* That parsed commit should be _EXACTLY_ like our original commit (we
     * have to explicitly set the valid flag though). */
    parsed_commit->valid = 1;
    tt_mem_op(parsed_commit, OP_EQ, our_commit, sizeof(*parsed_commit));
    /* Cleanup */
  }

 done:
  teardown_capture_of_logs();
  SMARTLIST_FOREACH(args, char *, cp, tor_free(cp));
  smartlist_free(args);
  sr_commit_free(our_commit);
  sr_commit_free(parsed_commit);
  authority_cert_free(auth_cert);
}

/* Test the encoding and decoding function for commit and reveal values. */
static void
test_encoding(void *arg)
{
  (void) arg;
  int ret;
  /* Random number is 32 bytes. */
  char raw_rand[32];
  time_t ts = 1454333590;
  char hashed_rand[DIGEST256_LEN], hashed_reveal[DIGEST256_LEN];
  sr_commit_t parsed_commit;

  /* Those values were generated by sr_commit_calc_ref.py where the random
   * value is 32 'A' and timestamp is the one in ts. */
  static const char *encoded_reveal =
    "AAAAAFavXpZJxbwTupvaJCTeIUCQmOPxAMblc7ChL5H2nZKuGchdaA==";
  static const char *encoded_commit =
    "AAAAAFavXpbkBMzMQG7aNoaGLFNpm2Wkk1ozXhuWWqL//GynltxVAg==";

  /* Set up our raw random bytes array. */
  memset(raw_rand, 'A', sizeof(raw_rand));
  /* Hash random number because we don't expose bytes of the RNG. */
  ret = crypto_digest256(hashed_rand, raw_rand,
                         sizeof(raw_rand), SR_DIGEST_ALG);
  tt_int_op(0, OP_EQ, ret);
  /* Hash reveal value. */
  tt_int_op(SR_REVEAL_BASE64_LEN, OP_EQ, strlen(encoded_reveal));
  ret = crypto_digest256(hashed_reveal, encoded_reveal,
                         strlen(encoded_reveal), SR_DIGEST_ALG);
  tt_int_op(0, OP_EQ, ret);
  tt_int_op(SR_COMMIT_BASE64_LEN, OP_EQ, strlen(encoded_commit));

  /* Test our commit/reveal decode functions. */
  {
    /* Test the reveal encoded value. */
    tt_int_op(0, OP_EQ, reveal_decode(encoded_reveal, &parsed_commit));
    tt_u64_op(ts, OP_EQ, parsed_commit.reveal_ts);
    tt_mem_op(hashed_rand, OP_EQ, parsed_commit.random_number,
              sizeof(hashed_rand));

    /* Test the commit encoded value. */
    memset(&parsed_commit, 0, sizeof(parsed_commit));
    tt_int_op(0, OP_EQ, commit_decode(encoded_commit, &parsed_commit));
    tt_u64_op(ts, OP_EQ, parsed_commit.commit_ts);
    tt_mem_op(encoded_commit, OP_EQ, parsed_commit.encoded_commit,
              sizeof(parsed_commit.encoded_commit));
    tt_mem_op(hashed_reveal, OP_EQ, parsed_commit.hashed_reveal,
              sizeof(hashed_reveal));
  }

  /* Test our commit/reveal encode functions. */
  {
    /* Test the reveal encode. */
    char encoded[SR_REVEAL_BASE64_LEN + 1];
    parsed_commit.reveal_ts = ts;
    memcpy(parsed_commit.random_number, hashed_rand,
           sizeof(parsed_commit.random_number));
    ret = reveal_encode(&parsed_commit, encoded, sizeof(encoded));
    tt_int_op(SR_REVEAL_BASE64_LEN, OP_EQ, ret);
    tt_mem_op(encoded_reveal, OP_EQ, encoded, strlen(encoded_reveal));
  }

  {
    /* Test the commit encode. */
    char encoded[SR_COMMIT_BASE64_LEN + 1];
    parsed_commit.commit_ts = ts;
    memcpy(parsed_commit.hashed_reveal, hashed_reveal,
           sizeof(parsed_commit.hashed_reveal));
    ret = commit_encode(&parsed_commit, encoded, sizeof(encoded));
    tt_int_op(SR_COMMIT_BASE64_LEN, OP_EQ, ret);
    tt_mem_op(encoded_commit, OP_EQ, encoded, strlen(encoded_commit));
  }

 done:
  ;
}

/** Setup some SRVs in our SR state. If <b>also_current</b> is set, then set
 *  both current and previous SRVs.
 *  Helper of test_vote() and test_sr_compute_srv().
 * You must call sr_state_free() to free the state at the end of each test
 * function (on pass or fail). */
static void
test_sr_setup_srv(int also_current)
{
  sr_srv_t *srv = tor_malloc_zero(sizeof(sr_srv_t));
  srv->num_reveals = 42;
  memcpy(srv->value,
         "ZZZZZZZZZZZZZZZZZZZZZZZZZZZZZZZZ",
         sizeof(srv->value));

 /* sr_state_set_previous_srv() does not free() the old previous srv. */
 state_del_previous_srv();
 sr_state_set_previous_srv(srv);

 if (also_current) {
   srv = tor_malloc_zero(sizeof(sr_srv_t));
   srv->num_reveals = 128;
   memcpy(srv->value,
          "NNNNNNNNNNNNNNNNNNNNNNNNNNNNNNNN",
          sizeof(srv->value));

   /* sr_state_set_previous_srv() does not free() the old current srv. */
   state_del_current_srv();
   sr_state_set_current_srv(srv);
 }
}

/* Test anything that has to do with SR protocol and vote. */
static void
test_vote(void *arg)
{
  int ret;
  time_t now = time(NULL);
  sr_commit_t *our_commit = NULL;

  (void) arg;

  MOCK(trusteddirserver_get_by_v3_auth_digest,
       trusteddirserver_get_by_v3_auth_digest_m);

  {  /* Setup a minimal dirauth environment for this test  */
    init_authority_state();
    /* Set ourself in reveal phase so we can parse the reveal value in the
     * vote as well. */
    set_sr_phase(SR_PHASE_REVEAL);
  }

  /* Generate our commit object and validate it has the appropriate field
   * that we can then use to build a representation that we'll find in a
   * vote coming from the network. */
  {
    sr_commit_t *saved_commit;
    our_commit = sr_generate_our_commit(now, mock_cert);
    tt_assert(our_commit);
    sr_state_add_commit(our_commit);
    /* Make sure it's there. */
    saved_commit = sr_state_get_commit(our_commit->rsa_identity);
    tt_assert(saved_commit);
  }

  /* Also setup the SRVs */
  test_sr_setup_srv(1);

  { /* Now test the vote generation */
    smartlist_t *chunks = smartlist_new();
    smartlist_t *tokens = smartlist_new();
    /* Get our vote line and validate it. */
    char *lines = sr_get_string_for_vote();
    tt_assert(lines);
    /* Split the lines. We expect 2 here. */
    ret = smartlist_split_string(chunks, lines, "\n", SPLIT_IGNORE_BLANK, 0);
    tt_int_op(ret, OP_EQ, 4);
    tt_str_op(smartlist_get(chunks, 0), OP_EQ, "shared-rand-participate");
    /* Get our commitment line and will validate it against our commit. The
     * format is as follow:
     * "shared-rand-commitment" SP version SP algname SP identity
     *                          SP COMMIT [SP REVEAL] NL
     */
    char *commit_line = smartlist_get(chunks, 1);
    tt_assert(commit_line);
    ret = smartlist_split_string(tokens, commit_line, " ", 0, 0);
    tt_int_op(ret, OP_EQ, 6);
    tt_str_op(smartlist_get(tokens, 0), OP_EQ, "shared-rand-commit");
    tt_str_op(smartlist_get(tokens, 1), OP_EQ, "1");
    tt_str_op(smartlist_get(tokens, 2), OP_EQ,
              crypto_digest_algorithm_get_name(DIGEST_SHA3_256));
    char digest[DIGEST_LEN];
    base16_decode(digest, sizeof(digest), smartlist_get(tokens, 3),
                  HEX_DIGEST_LEN);
    tt_mem_op(digest, OP_EQ, our_commit->rsa_identity, sizeof(digest));
    tt_str_op(smartlist_get(tokens, 4), OP_EQ, our_commit->encoded_commit);
    tt_str_op(smartlist_get(tokens, 5), OP_EQ, our_commit->encoded_reveal)
;
    /* Finally, does this vote line creates a valid commit object? */
    smartlist_t *args = smartlist_new();
    smartlist_add(args, smartlist_get(tokens, 1));
    smartlist_add(args, smartlist_get(tokens, 2));
    smartlist_add(args, smartlist_get(tokens, 3));
    smartlist_add(args, smartlist_get(tokens, 4));
    smartlist_add(args, smartlist_get(tokens, 5));
    sr_commit_t *parsed_commit = sr_parse_commit(args);
    tt_assert(parsed_commit);
    /* Set valid flag explicitly here to compare since it's not set by
     * simply parsing the commit. */
    parsed_commit->valid = 1;
    tt_mem_op(parsed_commit, OP_EQ, our_commit, sizeof(*our_commit));

    /* minor cleanup */
    SMARTLIST_FOREACH(tokens, char *, s, tor_free(s));
    smartlist_clear(tokens);

    /* Now test the previous SRV */
    char *prev_srv_line = smartlist_get(chunks, 2);
    tt_assert(prev_srv_line);
    ret = smartlist_split_string(tokens, prev_srv_line, " ", 0, 0);
    tt_int_op(ret, OP_EQ, 3);
    tt_str_op(smartlist_get(tokens, 0), OP_EQ, "shared-rand-previous-value");
    tt_str_op(smartlist_get(tokens, 1), OP_EQ, "42");
    tt_str_op(smartlist_get(tokens, 2), OP_EQ,
           "WlpaWlpaWlpaWlpaWlpaWlpaWlpaWlpaWlpaWlpaWlo=");

    /* minor cleanup */
    SMARTLIST_FOREACH(tokens, char *, s, tor_free(s));
    smartlist_clear(tokens);

    /* Now test the current SRV */
    char *current_srv_line = smartlist_get(chunks, 3);
    tt_assert(current_srv_line);
    ret = smartlist_split_string(tokens, current_srv_line, " ", 0, 0);
    tt_int_op(ret, OP_EQ, 3);
    tt_str_op(smartlist_get(tokens, 0), OP_EQ, "shared-rand-current-value");
    tt_str_op(smartlist_get(tokens, 1), OP_EQ, "128");
    tt_str_op(smartlist_get(tokens, 2), OP_EQ,
           "Tk5OTk5OTk5OTk5OTk5OTk5OTk5OTk5OTk5OTk5OTk4=");

    /* Clean up */
    sr_commit_free(parsed_commit);
    SMARTLIST_FOREACH(chunks, char *, s, tor_free(s));
    smartlist_free(chunks);
    SMARTLIST_FOREACH(tokens, char *, s, tor_free(s));
    smartlist_free(tokens);
    smartlist_clear(args);
    smartlist_free(args);
    tor_free(lines);
  }

 done:
  UNMOCK(trusteddirserver_get_by_v3_auth_digest);
  sr_state_free_all();
}

static const char *sr_state_str = "Version 1\n"
  "TorVersion 0.2.9.0-alpha-dev\n"
  "ValidAfter 2037-04-19 07:16:00\n"
  "ValidUntil 2037-04-20 07:16:00\n"
  "Commit 1 sha3-256 FA3CEC2C99DC68D3166B9B6E4FA21A4026C2AB1C "
      "7M8GdubCAAdh7WUG0DiwRyxTYRKji7HATa7LLJEZ/UAAAAAAVmfUSg== "
      "AAAAAFZn1EojfIheIw42bjK3VqkpYyjsQFSbv/dxNna3Q8hUEPKpOw==\n"
  "Commit 1 sha3-256 41E89EDFBFBA44983E21F18F2230A4ECB5BFB543 "
     "17aUsYuMeRjd2N1r8yNyg7aHqRa6gf4z7QPoxxAZbp0AAAAAVmfUSg==\n"
  "Commit 1 sha3-256 36637026573A04110CF3E6B1D201FB9A98B88734 "
     "DDDYtripvdOU+XPEUm5xpU64d9IURSds1xSwQsgeB8oAAAAAVmfUSg==\n"
  "SharedRandPreviousValue 4 qqqqqqqqqqqqqqqqqqqqqqqqqqqqqqqqqqqqqqqqqqo=\n"
  "SharedRandCurrentValue 3 8dWeW12KEzTGEiLGgO1UVJ7Z91CekoRcxt6Q9KhnOFI=\n";

/** Create an SR disk state, parse it and validate that the parsing went
 *  well. Yes! */
static void
test_state_load_from_disk(void *arg)
{
  int ret;
  char *dir = tor_strdup(get_fname("test_sr_state"));
  char *sr_state_path = tor_strdup(get_fname("test_sr_state/sr_state"));
  sr_state_t *the_sr_state = NULL;

  (void) arg;

  MOCK(trusteddirserver_get_by_v3_auth_digest,
       trusteddirserver_get_by_v3_auth_digest_m);

  /* First try with a nonexistent path. */
  ret = disk_state_load_from_disk_impl("NONEXISTENTNONEXISTENT");
  tt_int_op(ret, OP_EQ, -ENOENT);

  /* Now create a mock state directory and state file */
#ifdef _WIN32
  ret = mkdir(dir);
#else
  ret = mkdir(dir, 0700);
#endif
  tt_int_op(ret, OP_EQ, 0);
  ret = write_str_to_file(sr_state_path, sr_state_str, 0);
  tt_int_op(ret, OP_EQ, 0);

  /* Try to load the directory itself. Should fail. */
  ret = disk_state_load_from_disk_impl(dir);
  tt_int_op(ret, OP_LT, 0);

  /* State should be non-existent at this point. */
  the_sr_state = get_sr_state();
  tt_ptr_op(the_sr_state, OP_EQ, NULL);

  /* Now try to load the correct file! */
  ret = disk_state_load_from_disk_impl(sr_state_path);
  tt_int_op(ret, OP_EQ, 0);

  /* Check the content of the state */
  /* XXX check more deeply!!! */
  the_sr_state = get_sr_state();
  tt_assert(the_sr_state);
  tt_assert(the_sr_state->version == 1);
  tt_assert(digestmap_size(the_sr_state->commits) == 3);
  tt_assert(the_sr_state->current_srv);
  tt_assert(the_sr_state->current_srv->num_reveals == 3);
  tt_assert(the_sr_state->previous_srv);

  /* XXX Now also try loading corrupted state files and make sure parsing
     fails */

 done:
  tor_free(dir);
  tor_free(sr_state_path);
  UNMOCK(trusteddirserver_get_by_v3_auth_digest);
}

/** Generate three specially crafted commits (based on the test
 *  vector at sr_srv_calc_ref.py). Helper of test_sr_compute_srv(). */
static void
test_sr_setup_commits(void)
{
  time_t now = time(NULL);
  sr_commit_t *commit_a, *commit_b, *commit_c, *commit_d;
  sr_commit_t *place_holder = tor_malloc_zero(sizeof(*place_holder));
  authority_cert_t *auth_cert = NULL;

  {  /* Setup a minimal dirauth environment for this test  */
    or_options_t *options = get_options_mutable();

    auth_cert = authority_cert_parse_from_string(AUTHORITY_CERT_1, NULL);
    tt_assert(auth_cert);

    options->AuthoritativeDir = 1;
    tt_int_op(0, OP_EQ, load_ed_keys(options, now));
  }

  /* Generate three dummy commits according to sr_srv_calc_ref.py .  Then
     register them to the SR state. Also register a fourth commit 'd' with no
     reveal info, to make sure that it will get ignored during SRV
     calculation. */

  { /* Commit from auth 'a' */
    commit_a = sr_generate_our_commit(now, auth_cert);
    tt_assert(commit_a);

    /* Do some surgery on the commit */
    memset(commit_a->rsa_identity, 'A', sizeof(commit_a->rsa_identity));
    base16_encode(commit_a->rsa_identity_hex,
                  sizeof(commit_a->rsa_identity_hex), commit_a->rsa_identity,
                  sizeof(commit_a->rsa_identity));
    strlcpy(commit_a->encoded_reveal,
            "AAAAAAAAAAAAAAAAAAAAAAAAAAAAAAAAAAAAAAAAAAAAAAAAAAAAAAAA",
            sizeof(commit_a->encoded_reveal));
    memcpy(commit_a->hashed_reveal,
           "AAAAAAAAAAAAAAAAAAAAAAAAAAAAAAAAAAAAAAAAAAAAAAAAAAAAAAAA",
           sizeof(commit_a->hashed_reveal));
  }

  { /* Commit from auth 'b' */
    commit_b = sr_generate_our_commit(now, auth_cert);
    tt_assert(commit_b);

    /* Do some surgery on the commit */
    memset(commit_b->rsa_identity, 'B', sizeof(commit_b->rsa_identity));
    base16_encode(commit_b->rsa_identity_hex,
                  sizeof(commit_b->rsa_identity_hex), commit_b->rsa_identity,
                  sizeof(commit_b->rsa_identity));
    strlcpy(commit_b->encoded_reveal,
            "BBBBBBBBBBBBBBBBBBBBBBBBBBBBBBBBBBBBBBBBBBBBBBBBBBBBBBBB",
          sizeof(commit_b->encoded_reveal));
    memcpy(commit_b->hashed_reveal,
           "BBBBBBBBBBBBBBBBBBBBBBBBBBBBBBBBBBBBBBBBBBBBBBBBBBBBBBBBB",
           sizeof(commit_b->hashed_reveal));
  }

  { /* Commit from auth 'c' */
    commit_c = sr_generate_our_commit(now, auth_cert);
    tt_assert(commit_c);

    /* Do some surgery on the commit */
    memset(commit_c->rsa_identity, 'C', sizeof(commit_c->rsa_identity));
    base16_encode(commit_c->rsa_identity_hex,
                  sizeof(commit_c->rsa_identity_hex), commit_c->rsa_identity,
                  sizeof(commit_c->rsa_identity));
    strlcpy(commit_c->encoded_reveal,
            "CCCCCCCCCCCCCCCCCCCCCCCCCCCCCCCCCCCCCCCCCCCCCCCCCCCCCCCC",
            sizeof(commit_c->encoded_reveal));
    memcpy(commit_c->hashed_reveal,
           "CCCCCCCCCCCCCCCCCCCCCCCCCCCCCCCCCCCCCCCCCCCCCCCCCCCCCCCC",
           sizeof(commit_c->hashed_reveal));
  }

  { /* Commit from auth 'd' */
    commit_d = sr_generate_our_commit(now, auth_cert);
    tt_assert(commit_d);

    /* Do some surgery on the commit */
    memset(commit_d->rsa_identity, 'D', sizeof(commit_d->rsa_identity));
    base16_encode(commit_d->rsa_identity_hex,
                  sizeof(commit_d->rsa_identity_hex), commit_d->rsa_identity,
                  sizeof(commit_d->rsa_identity));
    strlcpy(commit_d->encoded_reveal,
            "DDDDDDDDDDDDDDDDDDDDDDDDDDDDDDDDDDDDDDDDDDDDDDDDDDDDDDDD",
            sizeof(commit_d->encoded_reveal));
    memcpy(commit_d->hashed_reveal,
           "DDDDDDDDDDDDDDDDDDDDDDDDDDDDDDDDDDDDDDDDDDDDDDDDDDDDDDDDD",
           sizeof(commit_d->hashed_reveal));
    /* Clean up its reveal info */
    memcpy(place_holder, commit_d, sizeof(*place_holder));
    memset(commit_d->encoded_reveal, 0, sizeof(commit_d->encoded_reveal));
    tt_assert(!commit_has_reveal_value(commit_d));
  }

  /* Register commits to state (during commit phase) */
  set_sr_phase(SR_PHASE_COMMIT);
  save_commit_to_state(commit_a);
  save_commit_to_state(commit_b);
  save_commit_to_state(commit_c);
  save_commit_to_state(commit_d);
  tt_int_op(digestmap_size(get_sr_state()->commits), OP_EQ, 4);

  /* Now during REVEAL phase save commit D by restoring its reveal. */
  set_sr_phase(SR_PHASE_REVEAL);
  save_commit_to_state(place_holder);
  place_holder = NULL;
  tt_str_op(commit_d->encoded_reveal, OP_EQ,
            "DDDDDDDDDDDDDDDDDDDDDDDDDDDDDDDDDDDDDDDDDDDDDDDDDDDDDDDD");
  /* Go back to an empty encoded reveal value. */
  memset(commit_d->encoded_reveal, 0, sizeof(commit_d->encoded_reveal));
  memset(commit_d->random_number, 0, sizeof(commit_d->random_number));
  tt_assert(!commit_has_reveal_value(commit_d));

 done:
  tor_free(place_holder);
  authority_cert_free(auth_cert);
}

/** Verify that the SRV generation procedure is proper by testing it against
 *  the test vector from ./sr_srv_calc_ref.py. */
static void
test_sr_compute_srv(void *arg)
{
  (void) arg;
  const sr_srv_t *current_srv = NULL;

#define SRV_TEST_VECTOR \
  "2A9B1D6237DAB312A40F575DA85C147663E7ED3F80E9555395F15B515C74253D"

  MOCK(trusteddirserver_get_by_v3_auth_digest,
       trusteddirserver_get_by_v3_auth_digest_m);

  init_authority_state();

  /* Setup the commits for this unittest */
  test_sr_setup_commits();
  test_sr_setup_srv(0);

  /* Now switch to reveal phase */
  set_sr_phase(SR_PHASE_REVEAL);

  /* Compute the SRV */
  sr_compute_srv();

  /* Check the result against the test vector */
  current_srv = sr_state_get_current_srv();
  tt_assert(current_srv);
  tt_u64_op(current_srv->num_reveals, OP_EQ, 3);
  tt_str_op(hex_str((char*)current_srv->value, 32),
            OP_EQ,
            SRV_TEST_VECTOR);

 done:
  UNMOCK(trusteddirserver_get_by_v3_auth_digest);
  sr_state_free_all();
}

/** Return a minimal vote document with a current SRV value set to
 *  <b>srv</b>. */
static networkstatus_t *
get_test_vote_with_curr_srv(const char *srv)
{
  networkstatus_t *vote = tor_malloc_zero(sizeof(networkstatus_t));

  vote->type = NS_TYPE_VOTE;
  vote->sr_info.participate = 1;
  vote->sr_info.current_srv = tor_malloc_zero(sizeof(sr_srv_t));
  vote->sr_info.current_srv->num_reveals = 42;
  memcpy(vote->sr_info.current_srv->value,
         srv,
         sizeof(vote->sr_info.current_srv->value));

  return vote;
}

/* Test the function that picks the right SRV given a bunch of votes. Make sure
 * that the function returns an SRV iff the majority/agreement requirements are
 * met. */
static void
test_sr_get_majority_srv_from_votes(void *arg)
{
  sr_srv_t *chosen_srv;
  smartlist_t *votes = smartlist_new();

#define SRV_1 "AAAAAAAAAAAAAAAAAAAAAAAAAAAAAAAA"
#define SRV_2 "BBBBBBBBBBBBBBBBBBBBBBBBBBBBBBBB"

  (void) arg;

  init_authority_state();
  /* Make sure our SRV is fresh so we can consider the super majority with
   * the consensus params of number of agreements needed. */
  sr_state_set_fresh_srv();

  /* The test relies on the dirauth list being initialized. */
  clear_dir_servers();
  add_default_trusted_dir_authorities(V3_DIRINFO);

  { /* Prepare voting environment with just a single vote. */
    networkstatus_t *vote = get_test_vote_with_curr_srv(SRV_1);
    smartlist_add(votes, vote);
  }

  /* Since it's only one vote with an SRV, it should not achieve majority and
     hence no SRV will be returned. */
  chosen_srv = get_majority_srv_from_votes(votes, 1);
  tt_ptr_op(chosen_srv, OP_EQ, NULL);

  { /* Now put in 8 more votes. Let SRV_1 have majority. */
    int i;
    /* Now 7 votes believe in SRV_1 */
    for (i = 0; i < 3; i++) {
      networkstatus_t *vote = get_test_vote_with_curr_srv(SRV_1);
      smartlist_add(votes, vote);
    }
    /* and 2 votes believe in SRV_2 */
    for (i = 0; i < 2; i++) {
      networkstatus_t *vote = get_test_vote_with_curr_srv(SRV_2);
      smartlist_add(votes, vote);
    }
    for (i = 0; i < 3; i++) {
      networkstatus_t *vote = get_test_vote_with_curr_srv(SRV_1);
      smartlist_add(votes, vote);
    }

    tt_int_op(smartlist_len(votes), OP_EQ, 9);
  }

  /* Now we achieve majority for SRV_1, but not the AuthDirNumSRVAgreements
     requirement. So still not picking an SRV. */
  set_num_srv_agreements(8);
  chosen_srv = get_majority_srv_from_votes(votes, 1);
  tt_ptr_op(chosen_srv, OP_EQ, NULL);

  /* We will now lower the AuthDirNumSRVAgreements requirement by tweaking the
   * consensus parameter and we will try again. This time it should work. */
  set_num_srv_agreements(7);
  chosen_srv = get_majority_srv_from_votes(votes, 1);
  tt_assert(chosen_srv);
  tt_u64_op(chosen_srv->num_reveals, OP_EQ, 42);
  tt_mem_op(chosen_srv->value, OP_EQ, SRV_1, sizeof(chosen_srv->value));

 done:
  SMARTLIST_FOREACH(votes, networkstatus_t *, vote,
                    networkstatus_vote_free(vote));
  smartlist_free(votes);
}

/* Test utils that don't depend on authority state */
static void
test_utils_general(void *arg)
{
  (void) arg;

  /* Testing sr_srv_dup(). */
  {
    sr_srv_t *srv = NULL, *dup_srv = NULL;
    const char *srv_value =
      "1BDB7C3E973936E4D13A49F37C859B3DC69C429334CF9412E3FEF6399C52D47A";
    srv = tor_malloc_zero(sizeof(*srv));
    srv->num_reveals = 42;
    memcpy(srv->value, srv_value, sizeof(srv->value));
    dup_srv = sr_srv_dup(srv);
    tt_assert(dup_srv);
    tt_u64_op(dup_srv->num_reveals, OP_EQ, srv->num_reveals);
    tt_mem_op(dup_srv->value, OP_EQ, srv->value, sizeof(srv->value));
    tor_free(srv);
    tor_free(dup_srv);
  }

  /* Testing commitments_are_the_same(). Currently, the check is to test the
   * value of the encoded commit so let's make sure that actually works. */
  {
    /* Payload of 57 bytes that is the length of sr_commit_t->encoded_commit.
     * 56 bytes of payload and a NUL terminated byte at the end ('\x00')
     * which comes down to SR_COMMIT_BASE64_LEN + 1. */
    const char *payload =
      "\x5d\xb9\x60\xb6\xcc\x51\x68\x52\x31\xd9\x88\x88\x71\x71\xe0\x30"
      "\x59\x55\x7f\xcd\x61\xc0\x4b\x05\xb8\xcd\xc1\x48\xe9\xcd\x16\x1f"
      "\x70\x15\x0c\xfc\xd3\x1a\x75\xd0\x93\x6c\xc4\xe0\x5c\xbe\xe2\x18"
      "\xc7\xaf\x72\xb6\x7c\x9b\x52\x00";
    sr_commit_t commit1, commit2;
    memcpy(commit1.encoded_commit, payload, sizeof(commit1.encoded_commit));
    memcpy(commit2.encoded_commit, payload, sizeof(commit2.encoded_commit));
    tt_int_op(commitments_are_the_same(&commit1, &commit2), OP_EQ, 1);
    /* Let's corrupt one of them. */
    memset(commit1.encoded_commit, 'A', sizeof(commit1.encoded_commit));
    tt_int_op(commitments_are_the_same(&commit1, &commit2), OP_EQ, 0);
  }

  /* Testing commit_is_authoritative(). */
  {
    crypto_pk_t *k = crypto_pk_new();
    char digest[DIGEST_LEN];
    sr_commit_t commit;

    tt_assert(!crypto_pk_generate_key(k));

    tt_int_op(0, OP_EQ, crypto_pk_get_digest(k, digest));
    memcpy(commit.rsa_identity, digest, sizeof(commit.rsa_identity));
    tt_int_op(commit_is_authoritative(&commit, digest), OP_EQ, 1);
    /* Change the pubkey. */
    memset(commit.rsa_identity, 0, sizeof(commit.rsa_identity));
    tt_int_op(commit_is_authoritative(&commit, digest), OP_EQ, 0);
    crypto_pk_free(k);
  }

  /* Testing get_phase_str(). */
  {
    tt_str_op(get_phase_str(SR_PHASE_REVEAL), OP_EQ, "reveal");
    tt_str_op(get_phase_str(SR_PHASE_COMMIT), OP_EQ, "commit");
  }

 done:
  return;
}

/* Test utils that depend on authority state */
static void
test_utils_auth(void *arg)
{
  (void)arg;
  init_authority_state();

  /* Testing phase transition */
  {
    set_sr_phase(SR_PHASE_COMMIT);
    tt_int_op(is_phase_transition(SR_PHASE_REVEAL), OP_EQ, 1);
    tt_int_op(is_phase_transition(SR_PHASE_COMMIT), OP_EQ, 0);
    set_sr_phase(SR_PHASE_REVEAL);
    tt_int_op(is_phase_transition(SR_PHASE_REVEAL), OP_EQ, 0);
    tt_int_op(is_phase_transition(SR_PHASE_COMMIT), OP_EQ, 1);
    /* Junk. */
    tt_int_op(is_phase_transition(42), OP_EQ, 1);
  }

  /* Testing get, set, delete, clean SRVs */

  {
    /* Just set the previous SRV */
    test_sr_setup_srv(0);
    tt_ptr_op(sr_state_get_previous_srv(), OP_NE, NULL);
    tt_ptr_op(sr_state_get_current_srv(), OP_EQ, NULL);
    state_del_previous_srv();
    tt_ptr_op(sr_state_get_previous_srv(), OP_EQ, NULL);
    tt_ptr_op(sr_state_get_current_srv(), OP_EQ, NULL);
  }

  {
    /* Delete the SRVs one at a time */
    test_sr_setup_srv(1);
    tt_ptr_op(sr_state_get_previous_srv(), OP_NE, NULL);
    tt_ptr_op(sr_state_get_current_srv(), OP_NE, NULL);
    state_del_current_srv();
    tt_ptr_op(sr_state_get_previous_srv(), OP_NE, NULL);
    tt_ptr_op(sr_state_get_current_srv(), OP_EQ, NULL);
    state_del_previous_srv();
    tt_ptr_op(sr_state_get_previous_srv(), OP_EQ, NULL);
    tt_ptr_op(sr_state_get_current_srv(), OP_EQ, NULL);

    /* And in the opposite order */
    test_sr_setup_srv(1);
    tt_ptr_op(sr_state_get_previous_srv(), OP_NE, NULL);
    tt_ptr_op(sr_state_get_current_srv(), OP_NE, NULL);
    state_del_previous_srv();
    tt_ptr_op(sr_state_get_previous_srv(), OP_EQ, NULL);
    tt_ptr_op(sr_state_get_current_srv(), OP_NE, NULL);
    state_del_current_srv();
    tt_ptr_op(sr_state_get_previous_srv(), OP_EQ, NULL);
    tt_ptr_op(sr_state_get_current_srv(), OP_EQ, NULL);

    /* And both at once */
    test_sr_setup_srv(1);
    tt_ptr_op(sr_state_get_previous_srv(), OP_NE, NULL);
    tt_ptr_op(sr_state_get_current_srv(), OP_NE, NULL);
    sr_state_clean_srvs();
    tt_ptr_op(sr_state_get_previous_srv(), OP_EQ, NULL);
    tt_ptr_op(sr_state_get_current_srv(), OP_EQ, NULL);

    /* And do the gets and sets multiple times */
    test_sr_setup_srv(1);
    tt_ptr_op(sr_state_get_previous_srv(), OP_NE, NULL);
    tt_ptr_op(sr_state_get_current_srv(), OP_NE, NULL);
    tt_ptr_op(sr_state_get_previous_srv(), OP_NE, NULL);
    tt_ptr_op(sr_state_get_current_srv(), OP_NE, NULL);
    state_del_previous_srv();
    tt_ptr_op(sr_state_get_previous_srv(), OP_EQ, NULL);
    tt_ptr_op(sr_state_get_current_srv(), OP_NE, NULL);
    state_del_previous_srv();
    tt_ptr_op(sr_state_get_previous_srv(), OP_EQ, NULL);
    tt_ptr_op(sr_state_get_current_srv(), OP_NE, NULL);
    tt_ptr_op(sr_state_get_previous_srv(), OP_EQ, NULL);
    tt_ptr_op(sr_state_get_current_srv(), OP_NE, NULL);
    sr_state_clean_srvs();
    tt_ptr_op(sr_state_get_previous_srv(), OP_EQ, NULL);
    tt_ptr_op(sr_state_get_current_srv(), OP_EQ, NULL);
    state_del_current_srv();
    tt_ptr_op(sr_state_get_previous_srv(), OP_EQ, NULL);
    tt_ptr_op(sr_state_get_current_srv(), OP_EQ, NULL);
    sr_state_clean_srvs();
    tt_ptr_op(sr_state_get_previous_srv(), OP_EQ, NULL);
    tt_ptr_op(sr_state_get_current_srv(), OP_EQ, NULL);
    state_del_current_srv();
    tt_ptr_op(sr_state_get_previous_srv(), OP_EQ, NULL);
    tt_ptr_op(sr_state_get_current_srv(), OP_EQ, NULL);
    tt_ptr_op(sr_state_get_previous_srv(), OP_EQ, NULL);
    tt_ptr_op(sr_state_get_current_srv(), OP_EQ, NULL);
  }

  {
    /* Now set the SRVs to NULL instead */
    test_sr_setup_srv(1);
    tt_ptr_op(sr_state_get_previous_srv(), OP_NE, NULL);
    tt_ptr_op(sr_state_get_current_srv(), OP_NE, NULL);
    sr_state_set_current_srv(NULL);
    tt_ptr_op(sr_state_get_previous_srv(), OP_NE, NULL);
    tt_ptr_op(sr_state_get_current_srv(), OP_EQ, NULL);
    sr_state_set_previous_srv(NULL);
    tt_ptr_op(sr_state_get_previous_srv(), OP_EQ, NULL);
    tt_ptr_op(sr_state_get_current_srv(), OP_EQ, NULL);

    /* And in the opposite order */
    test_sr_setup_srv(1);
    tt_ptr_op(sr_state_get_previous_srv(), OP_NE, NULL);
    tt_ptr_op(sr_state_get_current_srv(), OP_NE, NULL);
    sr_state_set_previous_srv(NULL);
    tt_ptr_op(sr_state_get_previous_srv(), OP_EQ, NULL);
    tt_ptr_op(sr_state_get_current_srv(), OP_NE, NULL);
    sr_state_set_current_srv(NULL);
    tt_ptr_op(sr_state_get_previous_srv(), OP_EQ, NULL);
    tt_ptr_op(sr_state_get_current_srv(), OP_EQ, NULL);

    /* And both at once */
    test_sr_setup_srv(1);
    tt_ptr_op(sr_state_get_previous_srv(), OP_NE, NULL);
    tt_ptr_op(sr_state_get_current_srv(), OP_NE, NULL);
    sr_state_clean_srvs();
    tt_ptr_op(sr_state_get_previous_srv(), OP_EQ, NULL);
    tt_ptr_op(sr_state_get_current_srv(), OP_EQ, NULL);

    /* And do the gets and sets multiple times */
    test_sr_setup_srv(1);
    tt_ptr_op(sr_state_get_previous_srv(), OP_NE, NULL);
    tt_ptr_op(sr_state_get_current_srv(), OP_NE, NULL);
    sr_state_set_previous_srv(NULL);
    sr_state_set_previous_srv(NULL);
    tt_ptr_op(sr_state_get_previous_srv(), OP_EQ, NULL);
    tt_ptr_op(sr_state_get_current_srv(), OP_NE, NULL);
    tt_ptr_op(sr_state_get_previous_srv(), OP_EQ, NULL);
    tt_ptr_op(sr_state_get_current_srv(), OP_NE, NULL);
    sr_state_set_current_srv(NULL);
    sr_state_set_previous_srv(NULL);
    sr_state_set_current_srv(NULL);
    tt_ptr_op(sr_state_get_previous_srv(), OP_EQ, NULL);
    tt_ptr_op(sr_state_get_current_srv(), OP_EQ, NULL);
  }

  {
    /* Now copy the values across */
    test_sr_setup_srv(1);
    /* Check that the pointers are non-NULL, and different from each other */
    tt_ptr_op(sr_state_get_previous_srv(), OP_NE, NULL);
    tt_ptr_op(sr_state_get_current_srv(), OP_NE, NULL);
    tt_ptr_op(sr_state_get_previous_srv(), OP_NE,
              sr_state_get_current_srv());
    /* Check that the content is different */
    tt_mem_op(sr_state_get_previous_srv(), OP_NE,
              sr_state_get_current_srv(), sizeof(sr_srv_t));
    /* Set the current to the previous: the protocol goes the other way */
    sr_state_set_current_srv(sr_srv_dup(sr_state_get_previous_srv()));
    /* Check that the pointers are non-NULL, and different from each other */
    tt_ptr_op(sr_state_get_previous_srv(), OP_NE, NULL);
    tt_ptr_op(sr_state_get_current_srv(), OP_NE, NULL);
    tt_ptr_op(sr_state_get_previous_srv(), OP_NE,
              sr_state_get_current_srv());
    /* Check that the content is the same */
    tt_mem_op(sr_state_get_previous_srv(), OP_EQ,
              sr_state_get_current_srv(), sizeof(sr_srv_t));
  }

  {
    /* Now copy a value onto itself */
    test_sr_setup_srv(1);
    /* Check that the pointers are non-NULL, and different from each other */
    tt_ptr_op(sr_state_get_previous_srv(), OP_NE, NULL);
    tt_ptr_op(sr_state_get_current_srv(), OP_NE, NULL);
    tt_ptr_op(sr_state_get_previous_srv(), OP_NE,
              sr_state_get_current_srv());
    /* Take a copy of the old value */
    sr_srv_t old_current_srv;
    memcpy(&old_current_srv, sr_state_get_current_srv(), sizeof(sr_srv_t));
    /* Check that the content is different */
    tt_mem_op(sr_state_get_previous_srv(), OP_NE,
              sr_state_get_current_srv(), sizeof(sr_srv_t));
    /* Set the current to the current: the protocol never replaces an SRV with
     * the same value */
    sr_state_set_current_srv(sr_srv_dup(sr_state_get_current_srv()));
    /* Check that the pointers are non-NULL, and different from each other */
    tt_ptr_op(sr_state_get_previous_srv(), OP_NE, NULL);
    tt_ptr_op(sr_state_get_current_srv(), OP_NE, NULL);
    tt_ptr_op(sr_state_get_previous_srv(), OP_NE,
              sr_state_get_current_srv());
    /* Check that the content is different between current and previous */
    tt_mem_op(sr_state_get_previous_srv(), OP_NE,
              sr_state_get_current_srv(), sizeof(sr_srv_t));
    /* Check that the content is the same as the old content */
    tt_mem_op(&old_current_srv, OP_EQ,
              sr_state_get_current_srv(), sizeof(sr_srv_t));
  }

  /* I don't think we can say "expect a BUG()" in our tests. */
#if 0
  {
    /* Now copy a value onto itself without sr_srv_dup().
     * This should fail with a BUG() warning. */
    test_sr_setup_srv(1);
    sr_state_set_current_srv(sr_state_get_current_srv());
    sr_state_set_previous_srv(sr_state_get_previous_srv());
  }
#endif

 done:
  sr_state_free();
}

static void
test_state_transition(void *arg)
{
  sr_state_t *state = NULL;
  time_t now = time(NULL);
  sr_srv_t *cur = NULL;

  (void) arg;

  {  /* Setup a minimal dirauth environment for this test  */
    init_authority_state();
    state = get_sr_state();
    tt_assert(state);
  }

  /* Test our state reset for a new protocol run. */
  {
    /* Add a commit to the state so we can test if the reset cleans the
     * commits. Also, change all params that we expect to be updated. */
    sr_commit_t *commit = sr_generate_our_commit(now, mock_cert);
    tt_assert(commit);
    sr_state_add_commit(commit);
    tt_int_op(digestmap_size(state->commits), OP_EQ, 1);
    /* Let's test our delete feature. */
    sr_state_delete_commits();
    tt_int_op(digestmap_size(state->commits), OP_EQ, 0);
    /* Add it back so we can continue the rest of the test because after
     * deletiong our commit will be freed so generate a new one. */
    commit = sr_generate_our_commit(now, mock_cert);
    tt_assert(commit);
    sr_state_add_commit(commit);
    tt_int_op(digestmap_size(state->commits), OP_EQ, 1);
    state->n_reveal_rounds = 42;
    state->n_commit_rounds = 43;
    state->n_protocol_runs = 44;
    reset_state_for_new_protocol_run(now);
    tt_int_op(state->n_reveal_rounds, OP_EQ, 0);
    tt_int_op(state->n_commit_rounds, OP_EQ, 0);
    tt_u64_op(state->n_protocol_runs, OP_EQ, 45);
    tt_int_op(digestmap_size(state->commits), OP_EQ, 0);
  }

  /* Test SRV rotation in our state. */
  {
    test_sr_setup_srv(1);
    tt_assert(sr_state_get_current_srv());
    /* Take a copy of the data, because the state owns the pointer */
    cur = sr_srv_dup(sr_state_get_current_srv());
    tt_assert(cur);
    /* After, the previous SRV should be the same as the old current SRV, and
     * the current SRV should be set to NULL */
    state_rotate_srv();
<<<<<<< HEAD
    prev = sr_state_get_previous_srv();
    tt_assert(prev == cur);
    tt_ptr_op(sr_state_get_current_srv(), OP_EQ, NULL);
=======
    tt_mem_op(sr_state_get_previous_srv(), OP_EQ, cur, sizeof(sr_srv_t));
    tt_assert(!sr_state_get_current_srv());
>>>>>>> 9eeff921
    sr_state_clean_srvs();
    tor_free(cur);
  }

  /* New protocol run. */
  {
    /* Setup some new SRVs so we can confirm that a new protocol run
     * actually makes them rotate and compute new ones. */
    test_sr_setup_srv(1);
    tt_assert(sr_state_get_current_srv());
    /* Take a copy of the data, because the state owns the pointer */
    cur = sr_srv_dup(sr_state_get_current_srv());
    set_sr_phase(SR_PHASE_REVEAL);
    MOCK(get_my_v3_authority_cert, get_my_v3_authority_cert_m);
    new_protocol_run(now);
    UNMOCK(get_my_v3_authority_cert);
    /* Rotation happened. */
    tt_mem_op(sr_state_get_previous_srv(), OP_EQ, cur, sizeof(sr_srv_t));
    /* We are going into COMMIT phase so we had to rotate our SRVs. Usually
     * our current SRV would be NULL but a new protocol run should make us
     * compute a new SRV. */
    tt_assert(sr_state_get_current_srv());
    /* Also, make sure we did change the current. */
    tt_mem_op(sr_state_get_current_srv(), OP_NE, cur, sizeof(sr_srv_t));
    /* We should have our commitment alone. */
    tt_int_op(digestmap_size(state->commits), OP_EQ, 1);
    tt_int_op(state->n_reveal_rounds, OP_EQ, 0);
    tt_int_op(state->n_commit_rounds, OP_EQ, 0);
    /* 46 here since we were at 45 just before. */
<<<<<<< HEAD
    tt_u64_op(state->n_protocol_runs, OP_EQ, 46);
=======
    tt_u64_op(state->n_protocol_runs, ==, 46);
    tor_free(cur);
>>>>>>> 9eeff921
  }

  /* Cleanup of SRVs. */
  {
    sr_state_clean_srvs();
    tt_ptr_op(sr_state_get_current_srv(), OP_EQ, NULL);
    tt_ptr_op(sr_state_get_previous_srv(), OP_EQ, NULL);
  }

 done:
<<<<<<< HEAD
  sr_state_free_all();
=======
  tor_free(cur);
  sr_state_free();
>>>>>>> 9eeff921
}

static void
test_keep_commit(void *arg)
{
  char fp[FINGERPRINT_LEN + 1];
  sr_commit_t *commit = NULL, *dup_commit = NULL;
  sr_state_t *state;
  time_t now = time(NULL);
  crypto_pk_t *k = NULL;

  (void) arg;

  MOCK(trusteddirserver_get_by_v3_auth_digest,
       trusteddirserver_get_by_v3_auth_digest_m);

  {
    k = pk_generate(1);
    /* Setup a minimal dirauth environment for this test  */
    /* Have a key that is not the one from our commit. */
    init_authority_state();
    state = get_sr_state();
  }

  crypto_rand((char*)fp, sizeof(fp));

  /* Test this very important function that tells us if we should keep a
   * commit or not in our state. Most of it depends on the phase and what's
   * in the commit so we'll change the commit as we go. */
  commit = sr_generate_our_commit(now, mock_cert);
  tt_assert(commit);
  /* Set us in COMMIT phase for starter. */
  set_sr_phase(SR_PHASE_COMMIT);
  /* We should never keep a commit from a non authoritative authority. */
  tt_int_op(should_keep_commit(commit, fp, SR_PHASE_COMMIT), OP_EQ, 0);
  /* This should NOT be kept because it has a reveal value in it. */
  tt_assert(commit_has_reveal_value(commit));
  tt_int_op(should_keep_commit(commit, commit->rsa_identity,
                               SR_PHASE_COMMIT), OP_EQ, 0);
  /* Add it to the state which should return to not keep it. */
  sr_state_add_commit(commit);
  tt_int_op(should_keep_commit(commit, commit->rsa_identity,
                               SR_PHASE_COMMIT), OP_EQ, 0);
  /* Remove it from state so we can continue our testing. */
  digestmap_remove(state->commits, commit->rsa_identity);
  /* Let's remove our reveal value which should make it OK to keep it. */
  memset(commit->encoded_reveal, 0, sizeof(commit->encoded_reveal));
  tt_int_op(should_keep_commit(commit, commit->rsa_identity,
                               SR_PHASE_COMMIT), OP_EQ, 1);

  /* Let's reset our commit and go into REVEAL phase. */
  sr_commit_free(commit);
  commit = sr_generate_our_commit(now, mock_cert);
  tt_assert(commit);
  /* Dup the commit so we have one with and one without a reveal value. */
  dup_commit = tor_malloc_zero(sizeof(*dup_commit));
  memcpy(dup_commit, commit, sizeof(*dup_commit));
  memset(dup_commit->encoded_reveal, 0, sizeof(dup_commit->encoded_reveal));
  set_sr_phase(SR_PHASE_REVEAL);
  /* We should never keep a commit from a non authoritative authority. */
  tt_int_op(should_keep_commit(commit, fp, SR_PHASE_REVEAL), OP_EQ, 0);
  /* We shouldn't accept a commit that is not in our state. */
  tt_int_op(should_keep_commit(commit, commit->rsa_identity,
                               SR_PHASE_REVEAL), OP_EQ, 0);
  /* Important to add the commit _without_ the reveal here. */
  sr_state_add_commit(dup_commit);
  tt_int_op(digestmap_size(state->commits), OP_EQ, 1);
  /* Our commit should be valid that is authoritative, contains a reveal, be
   * in the state and commitment and reveal values match. */
  tt_int_op(should_keep_commit(commit, commit->rsa_identity,
                               SR_PHASE_REVEAL), OP_EQ, 1);
  /* The commit shouldn't be kept if it's not verified that is no matchin
   * hashed reveal. */
  {
    /* Let's save the hash reveal so we can restore it. */
    sr_commit_t place_holder;
    memcpy(place_holder.hashed_reveal, commit->hashed_reveal,
           sizeof(place_holder.hashed_reveal));
    memset(commit->hashed_reveal, 0, sizeof(commit->hashed_reveal));
    setup_full_capture_of_logs(LOG_WARN);
    tt_int_op(should_keep_commit(commit, commit->rsa_identity,
                                 SR_PHASE_REVEAL), OP_EQ, 0);
    expect_log_msg_containing("doesn't match the commit value.");
    expect_log_msg_containing("has an invalid reveal value.");
    assert_log_predicate(mock_saved_log_n_entries() == 2,
                         "expected 2 log entries");
    teardown_capture_of_logs();
    memcpy(commit->hashed_reveal, place_holder.hashed_reveal,
           sizeof(commit->hashed_reveal));
  }
  /* We shouldn't keep a commit that has no reveal. */
  tt_int_op(should_keep_commit(dup_commit, dup_commit->rsa_identity,
                               SR_PHASE_REVEAL), OP_EQ, 0);
  /* We must not keep a commit that is not the same from the commit phase. */
  memset(commit->encoded_commit, 0, sizeof(commit->encoded_commit));
  tt_int_op(should_keep_commit(commit, commit->rsa_identity,
                               SR_PHASE_REVEAL), OP_EQ, 0);

 done:
  teardown_capture_of_logs();
  sr_commit_free(commit);
  sr_commit_free(dup_commit);
  crypto_pk_free(k);
  UNMOCK(trusteddirserver_get_by_v3_auth_digest);
}

static void
test_state_update(void *arg)
{
  time_t commit_phase_time = 1452076000;
  time_t reveal_phase_time = 1452086800;
  sr_state_t *state;

  (void) arg;

  {
    init_authority_state();
    state = get_sr_state();
    set_sr_phase(SR_PHASE_COMMIT);
    /* We'll cheat a bit here and reset the creation time of the state which
     * will avoid us to compute a valid_after time that fits the commit
     * phase. */
    state->valid_after = 0;
    state->n_reveal_rounds = 0;
    state->n_commit_rounds = 0;
    state->n_protocol_runs = 0;
  }

  /* We need to mock for the state update function call. */
  MOCK(get_my_v3_authority_cert, get_my_v3_authority_cert_m);

  /* We are in COMMIT phase here and we'll trigger a state update but no
   * transition. */
  sr_state_update(commit_phase_time);
  tt_int_op(state->valid_after, OP_EQ, commit_phase_time);
  tt_int_op(state->n_commit_rounds, OP_EQ, 1);
  tt_int_op(state->phase, OP_EQ, SR_PHASE_COMMIT);
  tt_int_op(digestmap_size(state->commits), OP_EQ, 1);

  /* We are still in the COMMIT phase here but we'll trigger a state
   * transition to the REVEAL phase. */
  sr_state_update(reveal_phase_time);
  tt_int_op(state->phase, OP_EQ, SR_PHASE_REVEAL);
  tt_int_op(state->valid_after, OP_EQ, reveal_phase_time);
  /* Only our commit should be in there. */
  tt_int_op(digestmap_size(state->commits), OP_EQ, 1);
  tt_int_op(state->n_reveal_rounds, OP_EQ, 1);

  /* We can't update a state with a valid after _lower_ than the creation
   * time so here it is. */
  sr_state_update(commit_phase_time);
  tt_int_op(state->valid_after, OP_EQ, reveal_phase_time);

  /* Finally, let's go back in COMMIT phase so we can test the state update
   * of a new protocol run. */
  state->valid_after = 0;
  sr_state_update(commit_phase_time);
  tt_int_op(state->valid_after, OP_EQ, commit_phase_time);
  tt_int_op(state->n_commit_rounds, OP_EQ, 1);
  tt_int_op(state->n_reveal_rounds, OP_EQ, 0);
  tt_u64_op(state->n_protocol_runs, OP_EQ, 1);
  tt_int_op(state->phase, OP_EQ, SR_PHASE_COMMIT);
  tt_int_op(digestmap_size(state->commits), OP_EQ, 1);
  tt_assert(state->current_srv);

 done:
  sr_state_free_all();
  UNMOCK(get_my_v3_authority_cert);
}

struct testcase_t sr_tests[] = {
  { "get_sr_protocol_phase", test_get_sr_protocol_phase, TT_FORK,
    NULL, NULL },
  { "sr_commit", test_sr_commit, TT_FORK,
    NULL, NULL },
  { "keep_commit", test_keep_commit, TT_FORK,
    NULL, NULL },
  { "encoding", test_encoding, TT_FORK,
    NULL, NULL },
  { "get_start_time_of_current_run", test_get_start_time_of_current_run,
    TT_FORK, NULL, NULL },
  { "get_start_time_functions", test_get_start_time_functions,
    TT_FORK, NULL, NULL },
  { "get_sr_protocol_duration", test_get_sr_protocol_duration, TT_FORK,
    NULL, NULL },
  { "get_state_valid_until_time", test_get_state_valid_until_time, TT_FORK,
    NULL, NULL },
  { "vote", test_vote, TT_FORK,
    NULL, NULL },
  { "state_load_from_disk", test_state_load_from_disk, TT_FORK,
    NULL, NULL },
  { "sr_compute_srv", test_sr_compute_srv, TT_FORK, NULL, NULL },
  { "sr_get_majority_srv_from_votes", test_sr_get_majority_srv_from_votes,
    TT_FORK, NULL, NULL },
  { "utils_general", test_utils_general, TT_FORK, NULL, NULL },
  { "utils_auth", test_utils_auth, TT_FORK, NULL, NULL },
  { "state_transition", test_state_transition, TT_FORK, NULL, NULL },
  { "state_update", test_state_update, TT_FORK,
    NULL, NULL },
  END_OF_TESTCASES
};
<|MERGE_RESOLUTION|>--- conflicted
+++ resolved
@@ -1354,14 +1354,8 @@
     /* After, the previous SRV should be the same as the old current SRV, and
      * the current SRV should be set to NULL */
     state_rotate_srv();
-<<<<<<< HEAD
-    prev = sr_state_get_previous_srv();
-    tt_assert(prev == cur);
-    tt_ptr_op(sr_state_get_current_srv(), OP_EQ, NULL);
-=======
     tt_mem_op(sr_state_get_previous_srv(), OP_EQ, cur, sizeof(sr_srv_t));
-    tt_assert(!sr_state_get_current_srv());
->>>>>>> 9eeff921
+    tt_ptr_op(sr_state_get_current_srv(), OP_EQ, NULL);
     sr_state_clean_srvs();
     tor_free(cur);
   }
@@ -1391,12 +1385,8 @@
     tt_int_op(state->n_reveal_rounds, OP_EQ, 0);
     tt_int_op(state->n_commit_rounds, OP_EQ, 0);
     /* 46 here since we were at 45 just before. */
-<<<<<<< HEAD
     tt_u64_op(state->n_protocol_runs, OP_EQ, 46);
-=======
-    tt_u64_op(state->n_protocol_runs, ==, 46);
     tor_free(cur);
->>>>>>> 9eeff921
   }
 
   /* Cleanup of SRVs. */
@@ -1407,12 +1397,8 @@
   }
 
  done:
-<<<<<<< HEAD
+  tor_free(cur);
   sr_state_free_all();
-=======
-  tor_free(cur);
-  sr_state_free();
->>>>>>> 9eeff921
 }
 
 static void
