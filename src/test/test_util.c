/* Copyright (c) 2001-2004, Roger Dingledine.
 * Copyright (c) 2004-2006, Roger Dingledine, Nick Mathewson.
 * Copyright (c) 2007-2011, The Tor Project, Inc. */
/* See LICENSE for licensing information */

#include "orconfig.h"
#define CONTROL_PRIVATE
#define MEMPOOL_PRIVATE
#define UTIL_PRIVATE
#include "or.h"
#include "config.h"
#include "control.h"
#include "test.h"
#include "mempool.h"
#include "memarea.h"

static void
test_util_time(void)
{
  struct timeval start, end;
  struct tm a_time;
  char timestr[RFC1123_TIME_LEN+1];
  time_t t_res;
  int i;

  start.tv_sec = 5;
  start.tv_usec = 5000;

  end.tv_sec = 5;
  end.tv_usec = 5000;

  test_eq(0L, tv_udiff(&start, &end));

  end.tv_usec = 7000;

  test_eq(2000L, tv_udiff(&start, &end));

  end.tv_sec = 6;

  test_eq(1002000L, tv_udiff(&start, &end));

  end.tv_usec = 0;

  test_eq(995000L, tv_udiff(&start, &end));

  end.tv_sec = 4;

  test_eq(-1005000L, tv_udiff(&start, &end));

  end.tv_usec = 999990;
  start.tv_sec = 1;
  start.tv_usec = 500;

  /* The test values here are confirmed to be correct on a platform
   * with a working timegm. */
  a_time.tm_year = 2003-1900;
  a_time.tm_mon = 7;
  a_time.tm_mday = 30;
  a_time.tm_hour = 6;
  a_time.tm_min = 14;
  a_time.tm_sec = 55;
  test_eq((time_t) 1062224095UL, tor_timegm(&a_time));
  a_time.tm_year = 2004-1900; /* Try a leap year, after feb. */
  test_eq((time_t) 1093846495UL, tor_timegm(&a_time));
  a_time.tm_mon = 1;          /* Try a leap year, in feb. */
  a_time.tm_mday = 10;
  test_eq((time_t) 1076393695UL, tor_timegm(&a_time));

  format_rfc1123_time(timestr, 0);
  test_streq("Thu, 01 Jan 1970 00:00:00 GMT", timestr);
  format_rfc1123_time(timestr, (time_t)1091580502UL);
  test_streq("Wed, 04 Aug 2004 00:48:22 GMT", timestr);

  t_res = 0;
  i = parse_rfc1123_time(timestr, &t_res);
  test_eq(i,0);
  test_eq(t_res, (time_t)1091580502UL);
  test_eq(-1, parse_rfc1123_time("Wed, zz Aug 2004 99-99x99 GMT", &t_res));

  tor_gettimeofday(&start);
  /* now make sure time works. */
  tor_gettimeofday(&end);
  /* We might've timewarped a little. */
  tt_int_op(tv_udiff(&start, &end), >=, -5000);

 done:
  ;
}

static void
test_util_config_line(void)
{
  char buf[1024];
  char *k=NULL, *v=NULL;
  const char *str;

  /* Test parse_config_line_from_str */
  strlcpy(buf, "k v\n" " key    value with spaces   \n" "keykey val\n"
          "k2\n"
          "k3 \n" "\n" "   \n" "#comment\n"
          "k4#a\n" "k5#abc\n" "k6 val #with comment\n"
          "kseven   \"a quoted 'string\"\n"
          "k8 \"a \\x71uoted\\n\\\"str\\\\ing\\t\\001\\01\\1\\\"\"\n"
          "k9 a line that\\\n spans two lines.\n\n"
          "k10 more than\\\n one contin\\\nuation\n"
          "k11  \\\ncontinuation at the start\n"
          "k12 line with a\\\n#comment\n embedded\n"
          "k13\\\ncontinuation at the very start\n"
          "k14 a line that has a comment and # ends with a slash \\\n"
          "k15 this should be the next new line\n"
          "k16 a line that has a comment and # ends without a slash \n"
          "k17 this should be the next new line\n"
          , sizeof(buf));
  str = buf;

  str = parse_config_line_from_str(str, &k, &v);
  test_streq(k, "k");
  test_streq(v, "v");
  tor_free(k); tor_free(v);
  test_assert(!strcmpstart(str, "key    value with"));

  str = parse_config_line_from_str(str, &k, &v);
  test_streq(k, "key");
  test_streq(v, "value with spaces");
  tor_free(k); tor_free(v);
  test_assert(!strcmpstart(str, "keykey"));

  str = parse_config_line_from_str(str, &k, &v);
  test_streq(k, "keykey");
  test_streq(v, "val");
  tor_free(k); tor_free(v);
  test_assert(!strcmpstart(str, "k2\n"));

  str = parse_config_line_from_str(str, &k, &v);
  test_streq(k, "k2");
  test_streq(v, "");
  tor_free(k); tor_free(v);
  test_assert(!strcmpstart(str, "k3 \n"));

  str = parse_config_line_from_str(str, &k, &v);
  test_streq(k, "k3");
  test_streq(v, "");
  tor_free(k); tor_free(v);
  test_assert(!strcmpstart(str, "#comment"));

  str = parse_config_line_from_str(str, &k, &v);
  test_streq(k, "k4");
  test_streq(v, "");
  tor_free(k); tor_free(v);
  test_assert(!strcmpstart(str, "k5#abc"));

  str = parse_config_line_from_str(str, &k, &v);
  test_streq(k, "k5");
  test_streq(v, "");
  tor_free(k); tor_free(v);
  test_assert(!strcmpstart(str, "k6"));

  str = parse_config_line_from_str(str, &k, &v);
  test_streq(k, "k6");
  test_streq(v, "val");
  tor_free(k); tor_free(v);
  test_assert(!strcmpstart(str, "kseven"));

  str = parse_config_line_from_str(str, &k, &v);
  test_streq(k, "kseven");
  test_streq(v, "a quoted \'string");
  tor_free(k); tor_free(v);
  test_assert(!strcmpstart(str, "k8 "));

  str = parse_config_line_from_str(str, &k, &v);
  test_streq(k, "k8");
  test_streq(v, "a quoted\n\"str\\ing\t\x01\x01\x01\"");
  tor_free(k); tor_free(v);

  str = parse_config_line_from_str(str, &k, &v);
  test_streq(k, "k9");
  test_streq(v, "a line that spans two lines.");
  tor_free(k); tor_free(v);

  str = parse_config_line_from_str(str, &k, &v);
  test_streq(k, "k10");
  test_streq(v, "more than one continuation");
  tor_free(k); tor_free(v);

  str = parse_config_line_from_str(str, &k, &v);
  test_streq(k, "k11");
  test_streq(v, "continuation at the start");
  tor_free(k); tor_free(v);

  str = parse_config_line_from_str(str, &k, &v);
  test_streq(k, "k12");
  test_streq(v, "line with a embedded");
  tor_free(k); tor_free(v);

  str = parse_config_line_from_str(str, &k, &v);
  test_streq(k, "k13");
  test_streq(v, "continuation at the very start");
  tor_free(k); tor_free(v);

  str = parse_config_line_from_str(str, &k, &v);
  test_streq(k, "k14");
  test_streq(v, "a line that has a comment and" );
  tor_free(k); tor_free(v);

  str = parse_config_line_from_str(str, &k, &v);
  test_streq(k, "k15");
  test_streq(v, "this should be the next new line");
  tor_free(k); tor_free(v);

  str = parse_config_line_from_str(str, &k, &v);
  test_streq(k, "k16");
  test_streq(v, "a line that has a comment and" );
  tor_free(k); tor_free(v);

  str = parse_config_line_from_str(str, &k, &v);
  test_streq(k, "k17");
  test_streq(v, "this should be the next new line");
  tor_free(k); tor_free(v);

  test_streq(str, "");

 done:
  tor_free(k);
  tor_free(v);
}

/** Test basic string functionality. */
static void
test_util_strmisc(void)
{
  char buf[1024];
  int i;
  char *cp;

  /* Tests for corner cases of strl operations */
  test_eq(5, strlcpy(buf, "Hello", 0));
  strlcpy(buf, "Hello", sizeof(buf));
  test_eq(10, strlcat(buf, "Hello", 5));

  /* Test tor_strstrip() */
  strlcpy(buf, "Testing 1 2 3", sizeof(buf));
  tor_strstrip(buf, ",!");
  test_streq(buf, "Testing 1 2 3");
  strlcpy(buf, "!Testing 1 2 3?", sizeof(buf));
  tor_strstrip(buf, "!? ");
  test_streq(buf, "Testing123");

  /* Test tor_parse_long. */
  test_eq(10L, tor_parse_long("10",10,0,100,NULL,NULL));
  test_eq(0L, tor_parse_long("10",10,50,100,NULL,NULL));
  test_eq(-50L, tor_parse_long("-50",10,-100,100,NULL,NULL));

  /* Test tor_parse_ulong */
  test_eq(10UL, tor_parse_ulong("10",10,0,100,NULL,NULL));
  test_eq(0UL, tor_parse_ulong("10",10,50,100,NULL,NULL));

  /* Test tor_parse_uint64. */
  test_assert(U64_LITERAL(10) == tor_parse_uint64("10 x",10,0,100, &i, &cp));
  test_assert(i == 1);
  test_streq(cp, " x");
  test_assert(U64_LITERAL(12345678901) ==
              tor_parse_uint64("12345678901",10,0,UINT64_MAX, &i, &cp));
  test_assert(i == 1);
  test_streq(cp, "");
  test_assert(U64_LITERAL(0) ==
              tor_parse_uint64("12345678901",10,500,INT32_MAX, &i, &cp));
  test_assert(i == 0);

  {
  /* Test tor_parse_double. */
  double d = tor_parse_double("10", 0, UINT64_MAX,&i,NULL);
  test_assert(i == 1);
  test_assert(DBL_TO_U64(d) == 10);
  d = tor_parse_double("0", 0, UINT64_MAX,&i,NULL);
  test_assert(i == 1);
  test_assert(DBL_TO_U64(d) == 0);
  d = tor_parse_double(" ", 0, UINT64_MAX,&i,NULL);
  test_assert(i == 0);
  d = tor_parse_double(".0a", 0, UINT64_MAX,&i,NULL);
  test_assert(i == 0);
  d = tor_parse_double(".0a", 0, UINT64_MAX,&i,&cp);
  test_assert(i == 1);
  d = tor_parse_double("-.0", 0, UINT64_MAX,&i,NULL);
  test_assert(i == 1);
  }

  /* Test failing snprintf cases */
  test_eq(-1, tor_snprintf(buf, 0, "Foo"));
  test_eq(-1, tor_snprintf(buf, 2, "Foo"));

  /* Test printf with uint64 */
  tor_snprintf(buf, sizeof(buf), "x!"U64_FORMAT"!x",
               U64_PRINTF_ARG(U64_LITERAL(12345678901)));
  test_streq(buf, "x!12345678901!x");

  /* Test for strcmpstart and strcmpend. */
  test_assert(strcmpstart("abcdef", "abcdef")==0);
  test_assert(strcmpstart("abcdef", "abc")==0);
  test_assert(strcmpstart("abcdef", "abd")<0);
  test_assert(strcmpstart("abcdef", "abb")>0);
  test_assert(strcmpstart("ab", "abb")<0);

  test_assert(strcmpend("abcdef", "abcdef")==0);
  test_assert(strcmpend("abcdef", "def")==0);
  test_assert(strcmpend("abcdef", "deg")<0);
  test_assert(strcmpend("abcdef", "dee")>0);
  test_assert(strcmpend("ab", "abb")<0);

  test_assert(strcasecmpend("AbcDEF", "abcdef")==0);
  test_assert(strcasecmpend("abcdef", "dEF")==0);
  test_assert(strcasecmpend("abcDEf", "deg")<0);
  test_assert(strcasecmpend("abcdef", "DEE")>0);
  test_assert(strcasecmpend("ab", "abB")<0);

  /* Test mem_is_zero */
  memset(buf,0,128);
  buf[128] = 'x';
  test_assert(tor_digest_is_zero(buf));
  test_assert(tor_mem_is_zero(buf, 10));
  test_assert(tor_mem_is_zero(buf, 20));
  test_assert(tor_mem_is_zero(buf, 128));
  test_assert(!tor_mem_is_zero(buf, 129));
  buf[60] = (char)255;
  test_assert(!tor_mem_is_zero(buf, 128));
  buf[0] = (char)1;
  test_assert(!tor_mem_is_zero(buf, 10));

  /* Test 'escaped' */
  test_streq("\"\"", escaped(""));
  test_streq("\"abcd\"", escaped("abcd"));
  test_streq("\"\\\\\\n\\r\\t\\\"\\'\"", escaped("\\\n\r\t\"\'"));
  test_streq("\"z\\001abc\\277d\"", escaped("z\001abc\277d"));
  test_assert(NULL == escaped(NULL));

  /* Test strndup and memdup */
  {
    const char *s = "abcdefghijklmnopqrstuvwxyz";
    cp = tor_strndup(s, 30);
    test_streq(cp, s); /* same string, */
    test_neq(cp, s); /* but different pointers. */
    tor_free(cp);

    cp = tor_strndup(s, 5);
    test_streq(cp, "abcde");
    tor_free(cp);

    s = "a\0b\0c\0d\0e\0";
    cp = tor_memdup(s,10);
    test_memeq(cp, s, 10); /* same ram, */
    test_neq(cp, s); /* but different pointers. */
    tor_free(cp);
  }

  /* Test str-foo functions */
  cp = tor_strdup("abcdef");
  test_assert(tor_strisnonupper(cp));
  cp[3] = 'D';
  test_assert(!tor_strisnonupper(cp));
  tor_strupper(cp);
  test_streq(cp, "ABCDEF");
  test_assert(tor_strisprint(cp));
  cp[3] = 3;
  test_assert(!tor_strisprint(cp));
  tor_free(cp);

  /* Test eat_whitespace. */
  {
    const char *s = "  \n a";
    test_eq_ptr(eat_whitespace(s), s+4);
    s = "abcd";
    test_eq_ptr(eat_whitespace(s), s);
    s = "#xyz\nab";
    test_eq_ptr(eat_whitespace(s), s+5);
  }

  /* Test memmem and memstr */
  {
    const char *haystack = "abcde";
    tor_assert(!tor_memmem(haystack, 5, "ef", 2));
    test_eq_ptr(tor_memmem(haystack, 5, "cd", 2), haystack + 2);
    test_eq_ptr(tor_memmem(haystack, 5, "cde", 3), haystack + 2);
    haystack = "ababcad";
    test_eq_ptr(tor_memmem(haystack, 7, "abc", 3), haystack + 2);
    test_eq_ptr(tor_memstr(haystack, 7, "abc"), haystack + 2);
    test_assert(!tor_memstr(haystack, 7, "fe"));
    test_assert(!tor_memstr(haystack, 7, "longerthantheoriginal"));
  }

  /* Test wrap_string */
  {
    smartlist_t *sl = smartlist_create();
    wrap_string(sl, "This is a test of string wrapping functionality: woot.",
                10, "", "");
    cp = smartlist_join_strings(sl, "", 0, NULL);
    test_streq(cp,
            "This is a\ntest of\nstring\nwrapping\nfunctional\nity: woot.\n");
    tor_free(cp);
    SMARTLIST_FOREACH(sl, char *, cp, tor_free(cp));
    smartlist_clear(sl);

    wrap_string(sl, "This is a test of string wrapping functionality: woot.",
                16, "### ", "# ");
    cp = smartlist_join_strings(sl, "", 0, NULL);
    test_streq(cp,
             "### This is a\n# test of string\n# wrapping\n# functionality:\n"
             "# woot.\n");

    tor_free(cp);
    SMARTLIST_FOREACH(sl, char *, cp, tor_free(cp));
    smartlist_free(sl);
  }
 done:
  ;
}

static void
test_util_pow2(void)
{
  /* Test tor_log2(). */
  test_eq(tor_log2(64), 6);
  test_eq(tor_log2(65), 6);
  test_eq(tor_log2(63), 5);
  test_eq(tor_log2(1), 0);
  test_eq(tor_log2(2), 1);
  test_eq(tor_log2(3), 1);
  test_eq(tor_log2(4), 2);
  test_eq(tor_log2(5), 2);
  test_eq(tor_log2(U64_LITERAL(40000000000000000)), 55);
  test_eq(tor_log2(UINT64_MAX), 63);

  /* Test round_to_power_of_2 */
  test_eq(round_to_power_of_2(120), 128);
  test_eq(round_to_power_of_2(128), 128);
  test_eq(round_to_power_of_2(130), 128);
  test_eq(round_to_power_of_2(U64_LITERAL(40000000000000000)),
          U64_LITERAL(1)<<55);
  test_eq(round_to_power_of_2(0), 2);

 done:
  ;
}

/** mutex for thread test to stop the threads hitting data at the same time. */
static tor_mutex_t *_thread_test_mutex = NULL;
/** mutexes for the thread test to make sure that the threads have to
 * interleave somewhat. */
static tor_mutex_t *_thread_test_start1 = NULL,
                   *_thread_test_start2 = NULL;
/** Shared strmap for the thread test. */
static strmap_t *_thread_test_strmap = NULL;
/** The name of thread1 for the thread test */
static char *_thread1_name = NULL;
/** The name of thread2 for the thread test */
static char *_thread2_name = NULL;

static void _thread_test_func(void* _s) ATTR_NORETURN;

/** How many iterations have the threads in the unit test run? */
static int t1_count = 0, t2_count = 0;

/** Helper function for threading unit tests: This function runs in a
 * subthread. It grabs its own mutex (start1 or start2) to make sure that it
 * should start, then it repeatedly alters _test_thread_strmap protected by
 * _thread_test_mutex. */
static void
_thread_test_func(void* _s)
{
  char *s = _s;
  int i, *count;
  tor_mutex_t *m;
  char buf[64];
  char **cp;
  if (!strcmp(s, "thread 1")) {
    m = _thread_test_start1;
    cp = &_thread1_name;
    count = &t1_count;
  } else {
    m = _thread_test_start2;
    cp = &_thread2_name;
    count = &t2_count;
  }

  tor_snprintf(buf, sizeof(buf), "%lu", tor_get_thread_id());
  *cp = tor_strdup(buf);

  tor_mutex_acquire(m);

  for (i=0; i<10000; ++i) {
    tor_mutex_acquire(_thread_test_mutex);
    strmap_set(_thread_test_strmap, "last to run", *cp);
    ++*count;
    tor_mutex_release(_thread_test_mutex);
  }
  tor_mutex_acquire(_thread_test_mutex);
  strmap_set(_thread_test_strmap, s, *cp);
  tor_mutex_release(_thread_test_mutex);

  tor_mutex_release(m);

  spawn_exit();
}

/** Run unit tests for threading logic. */
static void
test_util_threads(void)
{
  char *s1 = NULL, *s2 = NULL;
  int done = 0, timedout = 0;
  time_t started;
#ifndef MS_WINDOWS
  struct timeval tv;
  tv.tv_sec=0;
  tv.tv_usec=10;
#endif
#ifndef TOR_IS_MULTITHREADED
  /* Skip this test if we aren't threading. We should be threading most
   * everywhere by now. */
  if (1)
    return;
#endif
  _thread_test_mutex = tor_mutex_new();
  _thread_test_start1 = tor_mutex_new();
  _thread_test_start2 = tor_mutex_new();
  _thread_test_strmap = strmap_new();
  s1 = tor_strdup("thread 1");
  s2 = tor_strdup("thread 2");
  tor_mutex_acquire(_thread_test_start1);
  tor_mutex_acquire(_thread_test_start2);
  spawn_func(_thread_test_func, s1);
  spawn_func(_thread_test_func, s2);
  tor_mutex_release(_thread_test_start2);
  tor_mutex_release(_thread_test_start1);
  started = time(NULL);
  while (!done) {
    tor_mutex_acquire(_thread_test_mutex);
    strmap_assert_ok(_thread_test_strmap);
    if (strmap_get(_thread_test_strmap, "thread 1") &&
        strmap_get(_thread_test_strmap, "thread 2")) {
      done = 1;
    } else if (time(NULL) > started + 25) {
      timedout = done = 1;
    }
    tor_mutex_release(_thread_test_mutex);
#ifndef MS_WINDOWS
    /* Prevent the main thread from starving the worker threads. */
    select(0, NULL, NULL, NULL, &tv);
#endif
  }
  tor_mutex_acquire(_thread_test_start1);
  tor_mutex_release(_thread_test_start1);
  tor_mutex_acquire(_thread_test_start2);
  tor_mutex_release(_thread_test_start2);

  tor_mutex_free(_thread_test_mutex);

  if (timedout) {
    printf("\nTimed out: %d %d", t1_count, t2_count);
    test_assert(strmap_get(_thread_test_strmap, "thread 1"));
    test_assert(strmap_get(_thread_test_strmap, "thread 2"));
    test_assert(!timedout);
  }

  /* different thread IDs. */
  test_assert(strcmp(strmap_get(_thread_test_strmap, "thread 1"),
                     strmap_get(_thread_test_strmap, "thread 2")));
  test_assert(!strcmp(strmap_get(_thread_test_strmap, "thread 1"),
                      strmap_get(_thread_test_strmap, "last to run")) ||
              !strcmp(strmap_get(_thread_test_strmap, "thread 2"),
                      strmap_get(_thread_test_strmap, "last to run")));

 done:
  tor_free(s1);
  tor_free(s2);
  tor_free(_thread1_name);
  tor_free(_thread2_name);
  if (_thread_test_strmap)
    strmap_free(_thread_test_strmap, NULL);
  if (_thread_test_start1)
    tor_mutex_free(_thread_test_start1);
  if (_thread_test_start2)
    tor_mutex_free(_thread_test_start2);
}

/** Run unit tests for compression functions */
static void
test_util_gzip(void)
{
  char *buf1=NULL, *buf2=NULL, *buf3=NULL, *cp1, *cp2;
  const char *ccp2;
  size_t len1, len2;
  tor_zlib_state_t *state = NULL;

  buf1 = tor_strdup("AAAAAAAAAAAAAAAAAAAAAAAAAAAAAAAAZAAAAAAAAAAAAAAAAAAAZ");
  test_assert(detect_compression_method(buf1, strlen(buf1)) == UNKNOWN_METHOD);
  if (is_gzip_supported()) {
    test_assert(!tor_gzip_compress(&buf2, &len1, buf1, strlen(buf1)+1,
                                   GZIP_METHOD));
    test_assert(buf2);
    test_assert(!memcmp(buf2, "\037\213", 2)); /* Gzip magic. */
    test_assert(detect_compression_method(buf2, len1) == GZIP_METHOD);

    test_assert(!tor_gzip_uncompress(&buf3, &len2, buf2, len1,
                                     GZIP_METHOD, 1, LOG_INFO));
    test_assert(buf3);
    test_streq(buf1,buf3);

    tor_free(buf2);
    tor_free(buf3);
  }

  test_assert(!tor_gzip_compress(&buf2, &len1, buf1, strlen(buf1)+1,
                                 ZLIB_METHOD));
  test_assert(buf2);
  test_assert(!memcmp(buf2, "\x78\xDA", 2)); /* deflate magic. */
  test_assert(detect_compression_method(buf2, len1) == ZLIB_METHOD);

  test_assert(!tor_gzip_uncompress(&buf3, &len2, buf2, len1,
                                   ZLIB_METHOD, 1, LOG_INFO));
  test_assert(buf3);
  test_streq(buf1,buf3);

  /* Check whether we can uncompress concatenated, compressed strings. */
  tor_free(buf3);
  buf2 = tor_realloc(buf2, len1*2);
  memcpy(buf2+len1, buf2, len1);
  test_assert(!tor_gzip_uncompress(&buf3, &len2, buf2, len1*2,
                                   ZLIB_METHOD, 1, LOG_INFO));
  test_eq(len2, (strlen(buf1)+1)*2);
  test_memeq(buf3,
             "AAAAAAAAAAAAAAAAAAAAAAAAAAAAAAAAZAAAAAAAAAAAAAAAAAAAZ\0"
             "AAAAAAAAAAAAAAAAAAAAAAAAAAAAAAAAZAAAAAAAAAAAAAAAAAAAZ\0",
             (strlen(buf1)+1)*2);

  tor_free(buf1);
  tor_free(buf2);
  tor_free(buf3);

  /* Check whether we can uncompress partial strings. */
  buf1 =
    tor_strdup("String with low redundancy that won't be compressed much.");
  test_assert(!tor_gzip_compress(&buf2, &len1, buf1, strlen(buf1)+1,
                                 ZLIB_METHOD));
  tor_assert(len1>16);
  /* when we allow an incomplete string, we should succeed.*/
  tor_assert(!tor_gzip_uncompress(&buf3, &len2, buf2, len1-16,
                                  ZLIB_METHOD, 0, LOG_INFO));
  buf3[len2]='\0';
  tor_assert(len2 > 5);
  tor_assert(!strcmpstart(buf1, buf3));

  /* when we demand a complete string, this must fail. */
  tor_free(buf3);
  tor_assert(tor_gzip_uncompress(&buf3, &len2, buf2, len1-16,
                                 ZLIB_METHOD, 1, LOG_INFO));
  tor_assert(!buf3);

  /* Now, try streaming compression. */
  tor_free(buf1);
  tor_free(buf2);
  tor_free(buf3);
  state = tor_zlib_new(1, ZLIB_METHOD);
  tor_assert(state);
  cp1 = buf1 = tor_malloc(1024);
  len1 = 1024;
  ccp2 = "ABCDEFGHIJABCDEFGHIJ";
  len2 = 21;
  test_assert(tor_zlib_process(state, &cp1, &len1, &ccp2, &len2, 0)
              == TOR_ZLIB_OK);
  test_eq(len2, 0); /* Make sure we compressed it all. */
  test_assert(cp1 > buf1);

  len2 = 0;
  cp2 = cp1;
  test_assert(tor_zlib_process(state, &cp1, &len1, &ccp2, &len2, 1)
              == TOR_ZLIB_DONE);
  test_eq(len2, 0);
  test_assert(cp1 > cp2); /* Make sure we really added something. */

  tor_assert(!tor_gzip_uncompress(&buf3, &len2, buf1, 1024-len1,
                                  ZLIB_METHOD, 1, LOG_WARN));
  test_streq(buf3, "ABCDEFGHIJABCDEFGHIJ"); /*Make sure it compressed right.*/

 done:
  if (state)
    tor_zlib_free(state);
  tor_free(buf2);
  tor_free(buf3);
  tor_free(buf1);
}

/** Run unit tests for mmap() wrapper functionality. */
static void
test_util_mmap(void)
{
  char *fname1 = tor_strdup(get_fname("mapped_1"));
  char *fname2 = tor_strdup(get_fname("mapped_2"));
  char *fname3 = tor_strdup(get_fname("mapped_3"));
  const size_t buflen = 17000;
  char *buf = tor_malloc(17000);
  tor_mmap_t *mapping = NULL;

  crypto_rand(buf, buflen);

  mapping = tor_mmap_file(fname1);
  test_assert(! mapping);

  write_str_to_file(fname1, "Short file.", 1);
  write_bytes_to_file(fname2, buf, buflen, 1);
  write_bytes_to_file(fname3, buf, 16384, 1);

  mapping = tor_mmap_file(fname1);
  test_assert(mapping);
  test_eq(mapping->size, strlen("Short file."));
  test_streq(mapping->data, "Short file.");
#ifdef MS_WINDOWS
  tor_munmap_file(mapping);
  mapping = NULL;
  test_assert(unlink(fname1) == 0);
#else
  /* make sure we can unlink. */
  test_assert(unlink(fname1) == 0);
  test_streq(mapping->data, "Short file.");
  tor_munmap_file(mapping);
  mapping = NULL;
#endif

  /* Now a zero-length file. */
  write_str_to_file(fname1, "", 1);
  mapping = tor_mmap_file(fname1);
  test_eq(mapping, NULL);
  test_eq(ERANGE, errno);
  unlink(fname1);

  /* Make sure that we fail to map a no-longer-existent file. */
  mapping = tor_mmap_file(fname1);
  test_assert(mapping == NULL);

  /* Now try a big file that stretches across a few pages and isn't aligned */
  mapping = tor_mmap_file(fname2);
  test_assert(mapping);
  test_eq(mapping->size, buflen);
  test_memeq(mapping->data, buf, buflen);
  tor_munmap_file(mapping);
  mapping = NULL;

  /* Now try a big aligned file. */
  mapping = tor_mmap_file(fname3);
  test_assert(mapping);
  test_eq(mapping->size, 16384);
  test_memeq(mapping->data, buf, 16384);
  tor_munmap_file(mapping);
  mapping = NULL;

 done:
  unlink(fname1);
  unlink(fname2);
  unlink(fname3);

  tor_free(fname1);
  tor_free(fname2);
  tor_free(fname3);
  tor_free(buf);

  if (mapping)
    tor_munmap_file(mapping);
}

/** Run unit tests for escaping/unescaping data for use by controllers. */
static void
test_util_control_formats(void)
{
  char *out = NULL;
  const char *inp =
    "..This is a test\r\nof the emergency \nbroadcast\r\n..system.\r\nZ.\r\n";
  size_t sz;

  sz = read_escaped_data(inp, strlen(inp), &out);
  test_streq(out,
             ".This is a test\nof the emergency \nbroadcast\n.system.\nZ.\n");
  test_eq(sz, strlen(out));

 done:
  tor_free(out);
}

static void
test_util_sscanf(void)
{
  unsigned u1, u2, u3;
  char s1[10], s2[10], s3[10], ch;
  int r;

  r = tor_sscanf("hello world", "hello world"); /* String match: success */
  test_eq(r, 0);
  r = tor_sscanf("hello world 3", "hello worlb %u", &u1); /* String fail */
  test_eq(r, 0);
  r = tor_sscanf("12345", "%u", &u1); /* Simple number */
  test_eq(r, 1);
  test_eq(u1, 12345u);
  r = tor_sscanf("", "%u", &u1); /* absent number */
  test_eq(r, 0);
  r = tor_sscanf("A", "%u", &u1); /* bogus number */
  test_eq(r, 0);
  r = tor_sscanf("4294967295", "%u", &u1); /* UINT32_MAX should work. */
  test_eq(r, 1);
  test_eq(u1, 4294967295u);
  r = tor_sscanf("4294967296", "%u", &u1); /* Always say -1 at 32 bits. */
  test_eq(r, 0);
  r = tor_sscanf("123456", "%2u%u", &u1, &u2); /* Width */
  test_eq(r, 2);
  test_eq(u1, 12u);
  test_eq(u2, 3456u);
  r = tor_sscanf("!12:3:456", "!%2u:%2u:%3u", &u1, &u2, &u3); /* separators */
  test_eq(r, 3);
  test_eq(u1, 12u);
  test_eq(u2, 3u);
  test_eq(u3, 456u);
  r = tor_sscanf("12:3:045", "%2u:%2u:%3u", &u1, &u2, &u3); /* 0s */
  test_eq(r, 3);
  test_eq(u1, 12u);
  test_eq(u2, 3u);
  test_eq(u3, 45u);
  /* %u does not match space.*/
  r = tor_sscanf("12:3: 45", "%2u:%2u:%3u", &u1, &u2, &u3);
  test_eq(r, 2);
  /* %u does not match negative numbers. */
  r = tor_sscanf("12:3:-4", "%2u:%2u:%3u", &u1, &u2, &u3);
  test_eq(r, 2);
  /* Arbitrary amounts of 0-padding are okay */
  r = tor_sscanf("12:03:000000000000000099", "%2u:%2u:%u", &u1, &u2, &u3);
  test_eq(r, 3);
  test_eq(u1, 12u);
  test_eq(u2, 3u);
  test_eq(u3, 99u);

  /* %x should work. */
  r = tor_sscanf("1234 02aBcdEf", "%x %x", &u1, &u2);
  test_eq(r, 2);
  test_eq(u1, 0x1234);
  test_eq(u2, 0x2ABCDEF);
  /* Width works on %x */
  r = tor_sscanf("f00dcafe444", "%4x%4x%u", &u1, &u2, &u3);
  test_eq(r, 3);
  test_eq(u1, 0xf00d);
  test_eq(u2, 0xcafe);
  test_eq(u3, 444);

  r = tor_sscanf("99% fresh", "%3u%% fresh", &u1); /* percents are scannable.*/
  test_eq(r, 1);
  test_eq(u1, 99);

  r = tor_sscanf("hello", "%s", s1); /* %s needs a number. */
  test_eq(r, -1);

  r = tor_sscanf("hello", "%3s%7s", s1, s2); /* %s matches characters. */
  test_eq(r, 2);
  test_streq(s1, "hel");
  test_streq(s2, "lo");
  r = tor_sscanf("WD40", "%2s%u", s3, &u1); /* %s%u */
  test_eq(r, 2);
  test_streq(s3, "WD");
  test_eq(u1, 40);
  r = tor_sscanf("76trombones", "%6u%9s", &u1, s1); /* %u%s */
  test_eq(r, 2);
  test_eq(u1, 76);
  test_streq(s1, "trombones");
  r = tor_sscanf("hello world", "%9s %9s", s1, s2); /* %s doesn't eat space. */
  test_eq(r, 2);
  test_streq(s1, "hello");
  test_streq(s2, "world");
  r = tor_sscanf("hi", "%9s%9s%3s", s1, s2, s3); /* %s can be empty. */
  test_eq(r, 3);
  test_streq(s1, "hi");
  test_streq(s2, "");
  test_streq(s3, "");

  r = tor_sscanf("1.2.3", "%u.%u.%u%c", &u1, &u2, &u3, &ch);
  test_eq(r, 3);
  r = tor_sscanf("1.2.3 foobar", "%u.%u.%u%c", &u1, &u2, &u3, &ch);
  test_eq(r, 4);

 done:
  ;
}

/** Run unittests for memory pool allocator */
static void
test_util_mempool(void)
{
  mp_pool_t *pool = NULL;
  smartlist_t *allocated = NULL;
  int i;

  pool = mp_pool_new(1, 100);
  test_assert(pool);
  test_assert(pool->new_chunk_capacity >= 100);
  test_assert(pool->item_alloc_size >= sizeof(void*)+1);
  mp_pool_destroy(pool);
  pool = NULL;

  pool = mp_pool_new(241, 2500);
  test_assert(pool);
  test_assert(pool->new_chunk_capacity >= 10);
  test_assert(pool->item_alloc_size >= sizeof(void*)+241);
  test_eq(pool->item_alloc_size & 0x03, 0);
  test_assert(pool->new_chunk_capacity < 60);

  allocated = smartlist_create();
  for (i = 0; i < 20000; ++i) {
    if (smartlist_len(allocated) < 20 || crypto_rand_int(2)) {
      void *m = mp_pool_get(pool);
      memset(m, 0x09, 241);
      smartlist_add(allocated, m);
      //printf("%d: %p\n", i, m);
      //mp_pool_assert_ok(pool);
    } else {
      int idx = crypto_rand_int(smartlist_len(allocated));
      void *m = smartlist_get(allocated, idx);
      //printf("%d: free %p\n", i, m);
      smartlist_del(allocated, idx);
      mp_pool_release(m);
      //mp_pool_assert_ok(pool);
    }
    if (crypto_rand_int(777)==0)
      mp_pool_clean(pool, 1, 1);

    if (i % 777)
      mp_pool_assert_ok(pool);
  }

 done:
  if (allocated) {
    SMARTLIST_FOREACH(allocated, void *, m, mp_pool_release(m));
    mp_pool_assert_ok(pool);
    mp_pool_clean(pool, 0, 0);
    mp_pool_assert_ok(pool);
    smartlist_free(allocated);
  }

  if (pool)
    mp_pool_destroy(pool);
}

/** Run unittests for memory area allocator */
static void
test_util_memarea(void)
{
  memarea_t *area = memarea_new();
  char *p1, *p2, *p3, *p1_orig;
  void *malloced_ptr = NULL;
  int i;

  test_assert(area);

  p1_orig = p1 = memarea_alloc(area,64);
  p2 = memarea_alloc_zero(area,52);
  p3 = memarea_alloc(area,11);

  test_assert(memarea_owns_ptr(area, p1));
  test_assert(memarea_owns_ptr(area, p2));
  test_assert(memarea_owns_ptr(area, p3));
  /* Make sure we left enough space. */
  test_assert(p1+64 <= p2);
  test_assert(p2+52 <= p3);
  /* Make sure we aligned. */
  test_eq(((uintptr_t)p1) % sizeof(void*), 0);
  test_eq(((uintptr_t)p2) % sizeof(void*), 0);
  test_eq(((uintptr_t)p3) % sizeof(void*), 0);
  test_assert(!memarea_owns_ptr(area, p3+8192));
  test_assert(!memarea_owns_ptr(area, p3+30));
  test_assert(tor_mem_is_zero(p2, 52));
  /* Make sure we don't overalign. */
  p1 = memarea_alloc(area, 1);
  p2 = memarea_alloc(area, 1);
  test_eq(p1+sizeof(void*), p2);
  {
    malloced_ptr = tor_malloc(64);
    test_assert(!memarea_owns_ptr(area, malloced_ptr));
    tor_free(malloced_ptr);
  }

  /* memarea_memdup */
  {
    malloced_ptr = tor_malloc(64);
    crypto_rand((char*)malloced_ptr, 64);
    p1 = memarea_memdup(area, malloced_ptr, 64);
    test_assert(p1 != malloced_ptr);
    test_memeq(p1, malloced_ptr, 64);
    tor_free(malloced_ptr);
  }

  /* memarea_strdup. */
  p1 = memarea_strdup(area,"");
  p2 = memarea_strdup(area, "abcd");
  test_assert(p1);
  test_assert(p2);
  test_streq(p1, "");
  test_streq(p2, "abcd");

  /* memarea_strndup. */
  {
    const char *s = "Ad ogni porta batte la morte e grida: il nome!";
    /* (From Turandot, act 3.) */
    size_t len = strlen(s);
    p1 = memarea_strndup(area, s, 1000);
    p2 = memarea_strndup(area, s, 10);
    test_streq(p1, s);
    test_assert(p2 >= p1 + len + 1);
    test_memeq(s, p2, 10);
    test_eq(p2[10], '\0');
    p3 = memarea_strndup(area, s, len);
    test_streq(p3, s);
    p3 = memarea_strndup(area, s, len-1);
    test_memeq(s, p3, len-1);
    test_eq(p3[len-1], '\0');
  }

  memarea_clear(area);
  p1 = memarea_alloc(area, 1);
  test_eq(p1, p1_orig);
  memarea_clear(area);

  /* Check for running over an area's size. */
  for (i = 0; i < 512; ++i) {
    p1 = memarea_alloc(area, crypto_rand_int(5)+1);
    test_assert(memarea_owns_ptr(area, p1));
  }
  memarea_assert_ok(area);
  /* Make sure we can allocate a too-big object. */
  p1 = memarea_alloc_zero(area, 9000);
  p2 = memarea_alloc_zero(area, 16);
  test_assert(memarea_owns_ptr(area, p1));
  test_assert(memarea_owns_ptr(area, p2));

 done:
  memarea_drop_all(area);
  tor_free(malloced_ptr);
}

/** Run unit tests for utility functions to get file names relative to
 * the data directory. */
static void
test_util_datadir(void)
{
  char buf[1024];
  char *f = NULL;
  char *temp_dir = NULL;

  temp_dir = get_datadir_fname(NULL);
  f = get_datadir_fname("state");
  tor_snprintf(buf, sizeof(buf), "%s"PATH_SEPARATOR"state", temp_dir);
  test_streq(f, buf);
  tor_free(f);
  f = get_datadir_fname2("cache", "thingy");
  tor_snprintf(buf, sizeof(buf),
               "%s"PATH_SEPARATOR"cache"PATH_SEPARATOR"thingy", temp_dir);
  test_streq(f, buf);
  tor_free(f);
  f = get_datadir_fname2_suffix("cache", "thingy", ".foo");
  tor_snprintf(buf, sizeof(buf),
               "%s"PATH_SEPARATOR"cache"PATH_SEPARATOR"thingy.foo", temp_dir);
  test_streq(f, buf);
  tor_free(f);
  f = get_datadir_fname_suffix("cache", ".foo");
  tor_snprintf(buf, sizeof(buf), "%s"PATH_SEPARATOR"cache.foo",
               temp_dir);
  test_streq(f, buf);

 done:
  tor_free(f);
  tor_free(temp_dir);
}

static void
test_util_strtok(void)
{
  char buf[128];
  char buf2[128];
  char *cp1, *cp2;
  strlcpy(buf, "Graved on the dark in gestures of descent", sizeof(buf));
  strlcpy(buf2, "they.seemed;their!own;most.perfect;monument", sizeof(buf2));
  /*  -- "Year's End", Richard Wilbur */

  test_streq("Graved", tor_strtok_r_impl(buf, " ", &cp1));
  test_streq("they", tor_strtok_r_impl(buf2, ".!..;!", &cp2));
#define S1() tor_strtok_r_impl(NULL, " ", &cp1)
#define S2() tor_strtok_r_impl(NULL, ".!..;!", &cp2)
  test_streq("on", S1());
  test_streq("the", S1());
  test_streq("dark", S1());
  test_streq("seemed", S2());
  test_streq("their", S2());
  test_streq("own", S2());
  test_streq("in", S1());
  test_streq("gestures", S1());
  test_streq("of", S1());
  test_streq("most", S2());
  test_streq("perfect", S2());
  test_streq("descent", S1());
  test_streq("monument", S2());
  test_assert(NULL == S1());
  test_assert(NULL == S2());
 done:
  ;
}

static void
test_util_find_str_at_start_of_line(void *ptr)
{
  const char *long_string =
    "hello world. hello world. hello hello. howdy.\n"
    "hello hello world\n";

  (void)ptr;

  /* not-found case. */
  tt_assert(! find_str_at_start_of_line(long_string, "fred"));

  /* not-found case where haystack doesn't end with \n */
  tt_assert(! find_str_at_start_of_line("foobar\nbaz", "fred"));

  /* start-of-string case */
  tt_assert(long_string ==
            find_str_at_start_of_line(long_string, "hello world."));

  /* start-of-line case */
  tt_assert(strchr(long_string,'\n')+1 ==
            find_str_at_start_of_line(long_string, "hello hello"));
 done:
  ;
}

static void
test_util_asprintf(void *ptr)
{
#define LOREMIPSUM                                              \
  "Lorem ipsum dolor sit amet, consectetur adipisicing elit"
  char *cp=NULL, *cp2=NULL;
  int r;
  (void)ptr;

  /* empty string. */
  r = tor_asprintf(&cp, "%s", "");
  tt_assert(cp);
  tt_int_op(r, ==, strlen(cp));
  tt_str_op(cp, ==, "");

  /* Short string with some printing in it. */
  r = tor_asprintf(&cp2, "First=%d, Second=%d", 101, 202);
  tt_assert(cp2);
  tt_int_op(r, ==, strlen(cp2));
  tt_str_op(cp2, ==, "First=101, Second=202");
  tt_assert(cp != cp2);
  tor_free(cp);
  tor_free(cp2);

  /* Glass-box test: a string exactly 128 characters long. */
  r = tor_asprintf(&cp, "Lorem1: %sLorem2: %s", LOREMIPSUM, LOREMIPSUM);
  tt_assert(cp);
  tt_int_op(r, ==, 128);
  tt_assert(cp[128] == '\0');
  tt_str_op(cp, ==,
            "Lorem1: "LOREMIPSUM"Lorem2: "LOREMIPSUM);
  tor_free(cp);

  /* String longer than 128 characters */
  r = tor_asprintf(&cp, "1: %s 2: %s 3: %s",
                   LOREMIPSUM, LOREMIPSUM, LOREMIPSUM);
  tt_assert(cp);
  tt_int_op(r, ==, strlen(cp));
  tt_str_op(cp, ==, "1: "LOREMIPSUM" 2: "LOREMIPSUM" 3: "LOREMIPSUM);

 done:
  tor_free(cp);
  tor_free(cp2);
}

static void
test_util_listdir(void *ptr)
{
  smartlist_t *dir_contents = NULL;
  char *fname1=NULL, *fname2=NULL, *dirname=NULL;
  (void)ptr;

  fname1 = tor_strdup(get_fname("hopscotch"));
  fname2 = tor_strdup(get_fname("mumblety-peg"));
  dirname = tor_strdup(get_fname(NULL));

  tt_int_op(write_str_to_file(fname1, "X\n", 0), ==, 0);
  tt_int_op(write_str_to_file(fname2, "Y\n", 0), ==, 0);

  dir_contents = tor_listdir(dirname);
  tt_assert(dir_contents);
  /* make sure that each filename is listed. */
  tt_assert(smartlist_string_isin_case(dir_contents, "hopscotch"));
  tt_assert(smartlist_string_isin_case(dir_contents, "mumblety-peg"));

  tt_assert(!smartlist_string_isin(dir_contents, "."));
  tt_assert(!smartlist_string_isin(dir_contents, ".."));

 done:
  tor_free(fname1);
  tor_free(fname2);
  tor_free(dirname);
  if (dir_contents) {
    SMARTLIST_FOREACH(dir_contents, char *, cp, tor_free(cp));
    smartlist_free(dir_contents);
  }
}

#ifdef MS_WINDOWS
static void
test_util_load_win_lib(void *ptr)
{
  HANDLE h = load_windows_system_library("advapi32.dll");
  (void) ptr;

  tt_assert(h);
 done:
  if (h)
    CloseHandle(h);
}
#endif

static void
<<<<<<< HEAD
clear_hex_errno(char *hex_errno)
{
  memset(hex_errno, '\0', HEX_ERRNO_SIZE + 1);
}

static void
test_util_exit_status(void *ptr)
{
  /* Leave an extra byte for a \0 so we can do string comparison */
  char hex_errno[HEX_ERRNO_SIZE + 1];

  (void)ptr;

  clear_hex_errno(hex_errno);
  format_helper_exit_status(0, 0, hex_errno);
  tt_str_op(hex_errno, ==, "         0/0\n");

  clear_hex_errno(hex_errno);
  format_helper_exit_status(0, 0x7FFFFFFF, hex_errno);
  tt_str_op(hex_errno, ==, "  0/7FFFFFFF\n");

  clear_hex_errno(hex_errno);
  format_helper_exit_status(0xFF, -0x80000000, hex_errno);
  tt_str_op(hex_errno, ==, "FF/-80000000\n");

  clear_hex_errno(hex_errno);
  format_helper_exit_status(0x7F, 0, hex_errno);
  tt_str_op(hex_errno, ==, "        7F/0\n");

  clear_hex_errno(hex_errno);
  format_helper_exit_status(0x08, -0x242, hex_errno);
  tt_str_op(hex_errno, ==, "      8/-242\n");

 done:
  ;
}

#ifndef MS_WINDOWS
/** Check that fgets waits until a full line, and not return a partial line, on
 * a EAGAIN with a non-blocking pipe */
static void
test_util_fgets_eagain(void *ptr)
{
  int test_pipe[2] = {-1, -1};
  int retval;
  ssize_t retlen;
  char *retptr;
  FILE *test_stream = NULL;
  char buf[10];

  (void)ptr;

  /* Set up a pipe to test on */
  retval = pipe(test_pipe);
  tt_int_op(retval, >=, 0);

  /* Set up the read-end to be non-blocking */
  retval = fcntl(test_pipe[0], F_SETFL, O_NONBLOCK);
  tt_int_op(retval, >=, 0);

  /* Open it as a stdio stream */
  test_stream = fdopen(test_pipe[0], "r");
  tt_ptr_op(test_stream, !=, NULL);

  /* Send in a partial line */
  retlen = write(test_pipe[1], "A", 1);
  tt_int_op(retlen, ==, 1);
  retptr = fgets(buf, sizeof(buf), test_stream);
  tt_want(retptr == NULL);
  tt_int_op(errno, ==, EAGAIN);

  /* Send in the rest */
  retlen = write(test_pipe[1], "B\n", 2);
  tt_int_op(retlen, ==, 2);
  retptr = fgets(buf, sizeof(buf), test_stream);
  tt_ptr_op(retptr, ==, buf);
  tt_str_op(buf, ==, "AB\n");

  /* Send in a full line */
  retlen = write(test_pipe[1], "CD\n", 3);
  tt_int_op(retlen, ==, 3);
  retptr = fgets(buf, sizeof(buf), test_stream);
  tt_ptr_op(retptr, ==, buf);
  tt_str_op(buf, ==, "CD\n");

  /* Send in a partial line */
  retlen = write(test_pipe[1], "E", 1);
  tt_int_op(retlen, ==, 1);
  retptr = fgets(buf, sizeof(buf), test_stream);
  tt_ptr_op(retptr, ==, NULL);
  tt_int_op(errno, ==, EAGAIN);

  /* Send in the rest */
  retlen = write(test_pipe[1], "F\n", 2);
  tt_int_op(retlen, ==, 2);
  retptr = fgets(buf, sizeof(buf), test_stream);
  tt_ptr_op(retptr, ==, buf);
  tt_str_op(buf, ==, "EF\n");

  /* Send in a full line and close */
  retlen = write(test_pipe[1], "GH", 2);
  tt_int_op(retlen, ==, 2);
  retval = close(test_pipe[1]);
  test_pipe[1] = -1;
  tt_int_op(retval, ==, 0);
  retptr = fgets(buf, sizeof(buf), test_stream);
  tt_ptr_op(retptr, ==, buf);
  tt_str_op(buf, ==, "GH");

  /* Check for EOF */
  retptr = fgets(buf, sizeof(buf), test_stream);
  tt_ptr_op(retptr, ==, NULL);
  tt_int_op(feof(test_stream), >, 0);

 done:
  if (test_stream != NULL)
    fclose(test_stream);
  if (test_pipe[0] != -1)
    close(test_pipe[0]);
  if (test_pipe[1] != -1)
    close(test_pipe[1]);
}
#endif

#ifndef MS_WINDOWS
/** Helper function for testing tor_spawn_background */
static void
run_util_spawn_background(const char *argv[], const char *expected_out,
                          const char *expected_err, int expected_exit)
{
  int stdout_pipe=-1, stderr_pipe=-1;
  int retval, stat_loc;
  pid_t pid;
  ssize_t pos;
  char stdout_buf[100], stderr_buf[100];

  /* Start the program */
  retval = tor_spawn_background(argv[0], &stdout_pipe, &stderr_pipe, argv);
  tt_int_op(retval, >, 0);
  tt_int_op(stdout_pipe, >, 0);
  tt_int_op(stderr_pipe, >, 0);
  pid = retval;

  /* Check stdout */
  pos = read_all(stdout_pipe, stdout_buf, sizeof(stdout_buf) - 1, 0);
  stdout_buf[pos] = '\0';
  tt_int_op(pos, ==, strlen(expected_out));
  tt_str_op(stdout_buf, ==, expected_out);

  /* Check it terminated correctly */
  retval = waitpid(pid, &stat_loc, 0);
  tt_int_op(retval, ==, pid);
  tt_assert(WIFEXITED(stat_loc));
  tt_int_op(WEXITSTATUS(stat_loc), ==, expected_exit);
  tt_assert(!WIFSIGNALED(stat_loc));
  tt_assert(!WIFSTOPPED(stat_loc));

  /* Check stderr */
  pos = read_all(stderr_pipe, stderr_buf, sizeof(stderr_buf) - 1, 0);
  stderr_buf[pos] = '\0';
  tt_int_op(pos, ==, strlen(expected_err));
  tt_str_op(stderr_buf, ==, expected_err);
=======
test_util_di_ops(void)
{
#define LT -1
#define GT 1
#define EQ 0
  const struct {
    const char *a; int want_sign; const char *b;
  } examples[] = {
    { "Foo", EQ, "Foo" },
    { "foo", GT, "bar", },
    { "foobar", EQ ,"foobar" },
    { "foobar", LT, "foobaw" },
    { "foobar", GT, "f00bar" },
    { "foobar", GT, "boobar" },
    { "", EQ, "" },
    { NULL, 0, NULL },
  };

  int i;

  for (i = 0; examples[i].a; ++i) {
    size_t len = strlen(examples[i].a);
    int eq1, eq2, neq1, neq2, cmp1, cmp2;
    test_eq(len, strlen(examples[i].b));
    /* We do all of the operations, with operands in both orders. */
    eq1 = tor_memeq(examples[i].a, examples[i].b, len);
    eq2 = tor_memeq(examples[i].b, examples[i].a, len);
    neq1 = tor_memneq(examples[i].a, examples[i].b, len);
    neq2 = tor_memneq(examples[i].b, examples[i].a, len);
    cmp1 = tor_memcmp(examples[i].a, examples[i].b, len);
    cmp2 = tor_memcmp(examples[i].b, examples[i].a, len);

    /* Check for correctness of cmp1 */
    if (cmp1 < 0 && examples[i].want_sign != LT)
      test_fail();
    else if (cmp1 > 0 && examples[i].want_sign != GT)
      test_fail();
    else if (cmp1 == 0 && examples[i].want_sign != EQ)
      test_fail();

    /* Check for consistency of everything else with cmp1 */
    test_eq(eq1, eq2);
    test_eq(neq1, neq2);
    test_eq(cmp1, -cmp2);
    test_eq(eq1, cmp1 == 0);
    test_eq(neq1, !eq1);
  }
>>>>>>> 8fb38331

 done:
  ;
}

<<<<<<< HEAD
/** Check that we can launch a process and read the output */
static void
test_util_spawn_background_ok(void *ptr)
{
  const char *argv[] = {BUILDDIR "/src/test/test-child", "--test", NULL};
  const char *expected_out = "OUT\n--test\nDONE\n";
  const char *expected_err = "ERR\n";

  (void)ptr;

  run_util_spawn_background(argv, expected_out, expected_err, 0);
}

/** Check that failing to find the executable works as expected */
static void
test_util_spawn_background_fail(void *ptr)
{
  const char *argv[] = {BUILDDIR "/src/test/no-such-file", "--test", NULL};
  const char *expected_out = "ERR: Failed to spawn background process "
                             "- code          9/2\n";
  const char *expected_err = "";

  (void)ptr;

  run_util_spawn_background(argv, expected_out, expected_err, 255);
}
#endif

=======
>>>>>>> 8fb38331
#define UTIL_LEGACY(name)                                               \
  { #name, legacy_test_helper, 0, &legacy_setup, test_util_ ## name }

#define UTIL_TEST(name, flags)                          \
  { #name, test_util_ ## name, flags, NULL, NULL }

struct testcase_t util_tests[] = {
  UTIL_LEGACY(time),
  UTIL_LEGACY(config_line),
  UTIL_LEGACY(strmisc),
  UTIL_LEGACY(pow2),
  UTIL_LEGACY(gzip),
  UTIL_LEGACY(datadir),
  UTIL_LEGACY(mempool),
  UTIL_LEGACY(memarea),
  UTIL_LEGACY(control_formats),
  UTIL_LEGACY(mmap),
  UTIL_LEGACY(threads),
  UTIL_LEGACY(sscanf),
  UTIL_LEGACY(strtok),
  UTIL_LEGACY(di_ops),
  UTIL_TEST(find_str_at_start_of_line, 0),
  UTIL_TEST(asprintf, 0),
  UTIL_TEST(listdir, 0),
#ifdef MS_WINDOWS
  UTIL_TEST(load_win_lib, 0),
#endif
  UTIL_TEST(exit_status, 0),
#ifndef MS_WINDOWS
  UTIL_TEST(fgets_eagain, TT_SKIP),
  UTIL_TEST(spawn_background_ok, 0),
  UTIL_TEST(spawn_background_fail, 0),
#endif
  END_OF_TESTCASES
};
<|MERGE_RESOLUTION|>--- conflicted
+++ resolved
@@ -1223,7 +1223,6 @@
 #endif
 
 static void
-<<<<<<< HEAD
 clear_hex_errno(char *hex_errno)
 {
   memset(hex_errno, '\0', HEX_ERRNO_SIZE + 1);
@@ -1386,7 +1385,41 @@
   stderr_buf[pos] = '\0';
   tt_int_op(pos, ==, strlen(expected_err));
   tt_str_op(stderr_buf, ==, expected_err);
-=======
+
+ done:
+  ;
+}
+
+/** Check that we can launch a process and read the output */
+static void
+test_util_spawn_background_ok(void *ptr)
+{
+  const char *argv[] = {BUILDDIR "/src/test/test-child", "--test", NULL};
+  const char *expected_out = "OUT\n--test\nDONE\n";
+  const char *expected_err = "ERR\n";
+
+  (void)ptr;
+
+  run_util_spawn_background(argv, expected_out, expected_err, 0);
+}
+
+/** Check that failing to find the executable works as expected */
+static void
+test_util_spawn_background_fail(void *ptr)
+{
+  const char *argv[] = {BUILDDIR "/src/test/no-such-file", "--test", NULL};
+  const char *expected_out = "ERR: Failed to spawn background process "
+                             "- code          9/2\n";
+  const char *expected_err = "";
+
+  (void)ptr;
+
+  run_util_spawn_background(argv, expected_out, expected_err, 255);
+}
+#endif
+
+
+static void
 test_util_di_ops(void)
 {
 #define LT -1
@@ -1434,43 +1467,11 @@
     test_eq(eq1, cmp1 == 0);
     test_eq(neq1, !eq1);
   }
->>>>>>> 8fb38331
 
  done:
   ;
 }
 
-<<<<<<< HEAD
-/** Check that we can launch a process and read the output */
-static void
-test_util_spawn_background_ok(void *ptr)
-{
-  const char *argv[] = {BUILDDIR "/src/test/test-child", "--test", NULL};
-  const char *expected_out = "OUT\n--test\nDONE\n";
-  const char *expected_err = "ERR\n";
-
-  (void)ptr;
-
-  run_util_spawn_background(argv, expected_out, expected_err, 0);
-}
-
-/** Check that failing to find the executable works as expected */
-static void
-test_util_spawn_background_fail(void *ptr)
-{
-  const char *argv[] = {BUILDDIR "/src/test/no-such-file", "--test", NULL};
-  const char *expected_out = "ERR: Failed to spawn background process "
-                             "- code          9/2\n";
-  const char *expected_err = "";
-
-  (void)ptr;
-
-  run_util_spawn_background(argv, expected_out, expected_err, 255);
-}
-#endif
-
-=======
->>>>>>> 8fb38331
 #define UTIL_LEGACY(name)                                               \
   { #name, legacy_test_helper, 0, &legacy_setup, test_util_ ## name }
 
