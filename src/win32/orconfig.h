--- conflicted
+++ resolved
@@ -226,9 +226,4 @@
 #define USING_TWOS_COMPLEMENT
 
 /* Version number of package */
-<<<<<<< HEAD
 #define VERSION "0.2.2.0-alpha-dev"
-=======
-#define VERSION "0.2.1.19"
->>>>>>> 69706f99
-
